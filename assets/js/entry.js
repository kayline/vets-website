<<<<<<< HEAD
require ("babel-polyfill");
=======
// Add all the ES6 library features that my be missing.
require("babel-polyfill");
>>>>>>> d9c3c280

// Get our browser up to date with polyfills.
let Modernizr = require("modernizr");
if (!Modernizr.classlist) {
  require('classlist-polyfill'); // DOM element classList support.
}
if (!Modernizr.dataset) {
  require('dataset');  // dataSet accessort support.
}


// Bring in foundation and custom libraries.
require('foundation/js/foundation/foundation');
let WOW = require('wow.js/src/wow.coffee');
new WOW().init();
require('./components.js');

// Things that run on document.ready().
require('./vendor/jquery-accessible-simple-tooltip-aria.js'); // Only used in facility-locator index and some playbook examples.
require('./vendor/menu.js');

// Poor-man's client-side router. If more than the healthcare-app
// starts using this functionality, then replace with a real client-side
// routing library.
if (window.location.pathname.startsWith('/health-care/form/')) {
  if (__DEV__) {
    // Use code chunking because most pages do not need this piece of JS.
    require.ensure([], function(require) {
      console.log("hi mom");
      let HealthApp = require('../../_health-care/_js/_form.js');
      $(document).ready(HealthApp.initForm);
      window.HealthApp = HealthApp;  // Attach to window for easy debugging.
    });
  }
}<|MERGE_RESOLUTION|>--- conflicted
+++ resolved
@@ -1,9 +1,5 @@
-<<<<<<< HEAD
-require ("babel-polyfill");
-=======
 // Add all the ES6 library features that my be missing.
 require("babel-polyfill");
->>>>>>> d9c3c280
 
 // Get our browser up to date with polyfills.
 let Modernizr = require("modernizr");
