--- conflicted
+++ resolved
@@ -125,18 +125,11 @@
 const ignore = require('metalsmith-ignore');
 const ignoreList = [];
 if (options.buildtype === 'production') {
-<<<<<<< HEAD
-  ignoreList.push('education/gi-bill/post-9-11/status');
-  ignoreList.push('pensions/application.md');
-  ignoreList.push('va-letters/*');
-  ignoreList.push('education/apply-wizard/');
-=======
   ignoreList.push('education/gi-bill/post-9-11/status/*');
   ignoreList.push('pensions/application.md');
   ignoreList.push('burials-and-memorials/application.md');
   ignoreList.push('va-letters/*');
   ignoreList.push('education/apply-wizard.md');
->>>>>>> 0e79a96e
 }
 smith.use(ignore(ignoreList));
 
@@ -219,10 +212,7 @@
         { from: '^/healthcare/prescriptions(.*)', to: '/healthcare/prescriptions/' },
         { from: '^/va-letters(.*)', to: '/va-letters/' },
         { from: '^/pensions/application(.*)', to: '/pensions/application/' },
-<<<<<<< HEAD
-=======
         { from: '^/burials-and-memorials/application(.*)', to: '/burials-and-memorials/application/' },
->>>>>>> 0e79a96e
         { from: '^/(.*)', to(context) { return context.parsedUrl.pathname; } }
       ],
     },
