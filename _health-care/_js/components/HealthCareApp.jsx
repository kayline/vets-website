--- conflicted
+++ resolved
@@ -83,21 +83,12 @@
             provideFinancialInfo: false,
             understandsFinancialDisclosure: false
           },
-<<<<<<< HEAD
           'spouse-information': {
-            spouseFirstName: null,
-            spouseMiddleName: null,
-            spouseLastName: null,
-            spouseSuffix: null,
-            spouseSocialSecurityNumber: '111-11-1111',
-=======
-          spouseInformation: {
             spouseFirstName: undefined,
             spouseMiddleName: undefined,
             spouseLastName: undefined,
             spouseSuffix: undefined,
             spouseSocialSecurityNumber: '',
->>>>>>> 5ac74f46
             spouseDateOfBirth: {
               month: 4,
               day: 23,
@@ -120,12 +111,8 @@
             },
             spousePhone: '222-222-2222'
           },
-<<<<<<< HEAD
-          'child-information': {},
-          'annual-income': {},
-          'deductible-expenses': {},
-=======
-          childInformation: {
+
+          'child-information': {
             hasChildrenToReport: false,
             childFullName: {
               first: '',
@@ -151,7 +138,8 @@
             childCohabitedLastYear: false,
             childReceivedSupportLastYear: false
           },
-          annualIncome: {
+
+          'annual-income': {
             veteranGrossIncome: '',
             veteranNetIncome: '',
             veteranOtherIncome: '',
@@ -162,12 +150,12 @@
             childrenNetIncome: '',
             childrenOtherIncome: ''
           },
-          deductibleExpenses: {
+
+          'deductible-expenses': {
             deductibleMedicalExpenses: '',
             deductibleFuneralExpenses: '',
             deductibleEducationExpenses: ''
           },
->>>>>>> 5ac74f46
         },
 
         // TODO: insuranceInformation should be an array where each row
