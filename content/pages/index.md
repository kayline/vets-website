--- conflicted
+++ resolved
@@ -23,7 +23,6 @@
       description: Get help planning a burial or memorial service, and find out how to get survivor and dependent benefits.
 ---
 <div class="homepage-hero">
-<<<<<<< HEAD
   <div class="homepage-hero-image usa-grid">
     <!-- Keep the white space here in order to force a line break. --> 
     <div class="homepage-hero-title">Get the VA services
@@ -33,17 +32,7 @@
 
 <div class="popular-container usa-grid-full">
 <h3>Get started with Vets.gov</h3>
-<div class="popular-container-links">   
-=======
-  <div class="homepage-hero-image usa-grid"> 
-    <div class="homepage-hero-title">Get the VA services you’ve earned.</div>
-  </div>
-</div>
-
-<div class="popular-container row">
-<h3>Get started with Vets.gov</h3>
-<div class="va-flex">   
->>>>>>> 524b6259
+<div class="popular-container-links">
   <a href="/healthcare/apply/" class="usa-button usa-button-outline">
     Apply for health care
   </a>
