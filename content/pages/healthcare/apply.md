---
layout: page-breadcrumbs.html
title: Apply for VA Health Care
template: 1-topic-landing
showactionbar: true
---

VA health care includes regular checkups with your primary care doctor and access to specialists, such as cardiologists, gynecologists, and mental health providers. You can also get home health care and geriatric care, as well as medical equipment, prosthetics, and prescriptions.

<a class="usa-button-primary va-button-primary" href="/healthcare/apply/application">Apply for VA Health Care</a>

### Other ways to apply

- Call 1-877-222-8387 Monday through Friday, 8:00 a.m. to 8:00 p.m. (EST) to get help with your application.

- Mail in your application. You can download, print, and fill out the [10-10EZ](http://www.va.gov/vaforms/medical/pdf/1010EZ-fillable.pdf), then send it to this address:

<dl class="va-address-block">
    <dd>Health Eligibility Center</dd>
    <dd>2957 Clairmont Rd., Suite 200</dd>
    <dd>Atlanta, GA 30329</dd>
</dl>

- Visit the [nearest VA medical center or clinic](http://www.va.gov/directory/guide/division.asp?dnum=1) to apply in person. Download, print, and fill out the [10-10EZ](http://www.va.gov/vaforms/medical/pdf/1010EZ-fillable.pdf).

---------

- **Already enrolled?** To update your personal, insurance, or financial information from a previous application, download and fill out a [10-10EZR](/healthcare/forms/vha-10-10ezr-fill.pdf).
<<<<<<< HEAD

---------

<div class="call-out" markdown="1">
=======

---------

<div class="call-out" markdown="1">

>>>>>>> 93839604
### What information will you need to complete the 10-10EZ?

- Your most recent tax return
- Social security numbers for yourself and your dependents
- Account numbers for any current insurance programs in which you are already enrolled

</div>

### How long will it take to process your application?

Less than one week. If more than a week has passed since you submitted your application and you haven't heard back, please don’t apply again. Call **1-877-222-VETS** (8387), then press 2.

### Are you eligible for VA health care?

If you served on active duty, and separated under conditions other than dishonorable, you may qualify for VA health care.

If you separated under a dishonorable discharge, visit [healthcare.gov](https://www.healthcare.gov/) to find out if you qualify for health insurance.

#### If at least one of the following applies to you, you probably qualify for VA health care:

- You receive financial compensation (pay) from VA for a service-connected disability.
- You were discharged for a disability that happened or was made worse in the line of duty.
- You are a recently discharged Combat Veteran.
- You receive a VA pension.
- You are a former Prisoner of War.
- You have received a Purple Heart.
- You receive (or are eligible for) Medicaid benefits.
- You served in Vietnam between January 9, 1962, and May 7, 1975.
- You served in Southwest Asia during the Gulf War between August 2, 1990, and November 11, 1998.
- You served at least 30 days at Camp Lejeune between August 1, 1953, and December 31, 1987.

If none of the above apply to you, you may still qualify for care based on your income. Learn more about how the amount of money your family makes ([income threshold](http://nationalincomelimits.vaftl.us/)) can affect your eligibility for VA benefits.

### Additional forms for caregivers and active-duty Servicemembers

- [Apply as active duty military (10-10AD)](/healthcare/forms/1010ez-AD.pdf)
- [Apply as a caregiver (10-10CG)](/healthcare/forms/vha-10-10CG.pdf)
- [Apply as National Guard and Reserve (10-10EZ-Demob)](/healthcare/forms/10-10EZ-DEMOB.pdf)
- [Apply as a member of the Justice Outreach Program (10-10EZ-JO)](/healthcare/forms/10-10EZ-JO.pdf)

#### Instructions for downloading the forms

<dl>
    <dd><strong>Internet Explorer:</strong></dd>
    <dd>Right click on one of the links above for the form you want to download.</dd>
    <dd>Choose <b>Save Target As...</b></dd>
    <dd>Choose where you want to save the file on your hard drive.</dd>
    <dd>Click <b>Save</b>.</dd>
</dl>

<dl>
    <dd><strong>Firefox or Chrome:</strong></dd>
    <dd>Right click on one of the links above for the form you want to download.</dd>
    <dd>Choose <b>Save Link As...</b></dd>
    <dd>Choose where you want to save the file on your hard drive.</dd>
    <dd>Click <b>Save</b>.</dd>
</dl>

<dl>
    <dd><strong>Safari:</strong></dd>
    <dd>Right click on one of the links above for the form you want to download.</dd>
    <dd>Choose <b>Download Linked File As...</b> </dd>
    <dd>Choose where you want to save the file on your hard drive.</dd>
    <dd>Click <b>Save</b>.</dd>
</dl>

After the download is complete, double-click on the file and it should open as long as you have the necessary software on your computer.

</div>

##### Notes:

- If you separated under a dishonorable discharge, visit [healthcare.gov](https://www.healthcare.gov/) to find out if you qualify for health insurance.

Double click on the downloaded file to open it.<|MERGE_RESOLUTION|>--- conflicted
+++ resolved
@@ -26,18 +26,11 @@
 ---------
 
 - **Already enrolled?** To update your personal, insurance, or financial information from a previous application, download and fill out a [10-10EZR](/healthcare/forms/vha-10-10ezr-fill.pdf).
-<<<<<<< HEAD
-
----------
-
-<div class="call-out" markdown="1">
-=======
 
 ---------
 
 <div class="call-out" markdown="1">
 
->>>>>>> 93839604
 ### What information will you need to complete the 10-10EZ?
 
 - Your most recent tax return
