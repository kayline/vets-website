---
layout: page-education
permalink: education/work-learn/non-college-degree-program/index.html
title: Non-College Degree Program
<<<<<<< HEAD
template: 6-info-page
concurrence: incomplete
=======
concurrence: incomplete

>>>>>>> 488a623a
---

<div class="splash" markdown="0">
<div class="row" markdown="0">
<div class="small-12 columns" markdown="0">

<ul class="breadcrumbs" role="menubar" aria-label="Primary">
<li class="parent"><a href="{{ site.url }}/education/">Education Benefits</a></li>
<li class="parent"><a href="{{ site.url }}/education/work-learn/">Work and Learn</a></li>
<li class="active">{{ page.title }}</li>
</ul>

</div>
</div>
</div>

<div class="main" role="main" markdown="0">

<!--<div class="action-bar">
  <div class="row">
    <div class="small-12 columns">

    </div>
  </div>  
</div>-->

<div class="section one" markdown="0">
<div class="primary" markdown="0">
<div class="row" markdown="0">
<div class="small-12 columns" markdown="1">

<<<<<<< HEAD
If you are a Veteran interested in non-college degree programs (such as EMT, HVAC repair, and truck driving), the GI Bill can pay all or a portion of your tuition.
=======
If you are a Veteran interested in non-college degree programs (such as EMT, HVAC repair, and truck driving), the GI Bill can pay all or a portion of your tuition. 
>>>>>>> 488a623a

### Are you eligible for benefits?

Yes, if:

•	You qualify for the GI Bill
<<<<<<< HEAD
•	You enroll in a non-degree program at an approved institution
=======
•	You enroll in a non-degree program at an approved institution 
>>>>>>> 488a623a

### Who is covered
You and/or your dependents

### Available benefits
Significant tuition assistance

### How it works
Benefits depend on which GI Bill program you use and the school you attend. VA pays you at the end of each month for the hours you have spent training, and provides a monthly housing allowance based on the location of the school. You may receive up to $83 per month for books and supplies.

Post-9/11 GI Bill: For training offered at non-degree schools, VA pays for in-state tuition and fees up to the [national maximum](http://www.benefits.va.gov/gibill/resources/benefits_resources/rate_tables.aspa).

Other GI Bill programs: VA pays a monthly rate that depends on your specific program and your length of active service. [View current payment rates](http://www.benefits.va.gov/gibill/resources/benefits_resources/rate_tables.asp)


</div>
</div>
</div>

</div><|MERGE_RESOLUTION|>--- conflicted
+++ resolved
@@ -2,13 +2,8 @@
 layout: page-education
 permalink: education/work-learn/non-college-degree-program/index.html
 title: Non-College Degree Program
-<<<<<<< HEAD
-template: 6-info-page
-concurrence: incomplete
-=======
 concurrence: incomplete
 
->>>>>>> 488a623a
 ---
 
 <div class="splash" markdown="0">
@@ -40,22 +35,14 @@
 <div class="row" markdown="0">
 <div class="small-12 columns" markdown="1">
 
-<<<<<<< HEAD
 If you are a Veteran interested in non-college degree programs (such as EMT, HVAC repair, and truck driving), the GI Bill can pay all or a portion of your tuition.
-=======
-If you are a Veteran interested in non-college degree programs (such as EMT, HVAC repair, and truck driving), the GI Bill can pay all or a portion of your tuition. 
->>>>>>> 488a623a
 
 ### Are you eligible for benefits?
 
 Yes, if:
 
 •	You qualify for the GI Bill
-<<<<<<< HEAD
 •	You enroll in a non-degree program at an approved institution
-=======
-•	You enroll in a non-degree program at an approved institution 
->>>>>>> 488a623a
 
 ### Who is covered
 You and/or your dependents
