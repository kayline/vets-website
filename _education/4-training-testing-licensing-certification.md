---
layout: page-education
permalink: education/training-testing-licensing/licensing-certification/index.html
title: Licensing and Certification
<<<<<<< HEAD
Template: 1-topic-landing
concurrence: incomplete
=======
concurrence: incomplete

>>>>>>> c1710da5
---

<div class="splash" markdown="0">
<div class="row" markdown="0">
<div class="small-12 columns" markdown="0">

<ul class="breadcrumbs" role="menubar" aria-label="Primary">
<li class="parent"><a href="{{ site.url }}/education/">Education Benefits</a></li>
<li class="parent"><a href="{{ site.url }}/education/training-testing-licensing/">Training, Testing, or Licensing</a></li>
<li class="active">{{ page.title }}</li>
</ul>

</div>
</div>
</div>

<div class="main" role="main" markdown="0">

<!--<div class="action-bar">
  <div class="row">
    <div class="small-12 columns">

    </div>
  </div>  
</div>-->

<div class="section one" markdown="0">
<div class="primary" markdown="0">
<div class="row" markdown="0">
<div class="small-12 columns" markdown="1">

If you are a Veteran looking for employment in a field that requires a license or certification, you may be eligible for VA GI Bill reimbursement for licensing or certification exams.

### Are you eligible for compensation?

<<<<<<< HEAD
Yes, if:
=======
Yes, if: 
>>>>>>> c1710da5
-	You are eligible for the GI Bill
-	You are taking an exam that costs less than $2,000

### Who is covered
You

### Available benefits
<<<<<<< HEAD
Reimbursement under the GI Bill
=======
Reimbursement under the GI Bill	
>>>>>>> c1710da5

### How it works
VA may reimburse you for tests necessary for you to become a licensed or certified mechanic, medical technician, attorney, therapist, website developer, computer network engineer, or other professional.             

After you submit proof of payment, VA will reimburse you. There is no limit to the number of tests you may take, or the number of times you take the same test. VA pays for tests even when you don’t score high enough to achieve your license or certification.

Find out [how your GI Bill entitlement will be charged](https://gibill.custhelp.com/app/answers/detail/a_id/29) for using a licensing and certification benefit.

Fees associated with obtaining a license or certification are not reimbursable.


</div>
</div>
</div>


</div><|MERGE_RESOLUTION|>--- conflicted
+++ resolved
@@ -2,13 +2,8 @@
 layout: page-education
 permalink: education/training-testing-licensing/licensing-certification/index.html
 title: Licensing and Certification
-<<<<<<< HEAD
 Template: 1-topic-landing
 concurrence: incomplete
-=======
-concurrence: incomplete
-
->>>>>>> c1710da5
 ---
 
 <div class="splash" markdown="0">
@@ -44,11 +39,7 @@
 
 ### Are you eligible for compensation?
 
-<<<<<<< HEAD
-Yes, if:
-=======
 Yes, if: 
->>>>>>> c1710da5
 -	You are eligible for the GI Bill
 -	You are taking an exam that costs less than $2,000
 
@@ -56,11 +47,7 @@
 You
 
 ### Available benefits
-<<<<<<< HEAD
 Reimbursement under the GI Bill
-=======
-Reimbursement under the GI Bill	
->>>>>>> c1710da5
 
 ### How it works
 VA may reimburse you for tests necessary for you to become a licensed or certified mechanic, medical technician, attorney, therapist, website developer, computer network engineer, or other professional.             
