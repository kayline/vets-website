--- conflicted
+++ resolved
@@ -94,10 +94,7 @@
 #### Several related funding or training programs fall under the MGIB-AD umbrella:
 
 - [$600 Buy-Up program](LINK to beta story) While on active duty, you can contribute a maximum of $600 to receive increased monthly benefits. With this maximum contribution, you are eligible for up to an additional $5,400 in GI Bill benefits.  
-<<<<<<< HEAD
-- Update 4-gi-bill-montgomery-active-duty.md
-=======
->>>>>>> 0780a58e
+
 - College degree and certificate programs
 - Non-college degree programs (technical or vocational courses)
 - Flight training
