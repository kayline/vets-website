--- conflicted
+++ resolved
@@ -35,16 +35,15 @@
 <div class="row" markdown="0">
 <div class="small-12 columns" markdown="1">
 
+Veterans may be eligible for other types of disability compensation once a disability has been determined to be service connected. Special VA disability compensation programs include: individual unemployability, automobile allowance, clothing allowance, prestabilization, hospitalization, convalescence, dental, and birth defects.
+Learn more about [Special Claims](http://www.va.gov/opa/publications/benefits_book/benefits_chap02.asp)
+
 If you are a Veteran with a service-connected disability rating, you may be eligible for special compensation to help with the following:
 
 - Individual Unemployability
 - Automobile Allowance
 - Clothing Allowance
-<<<<<<< HEAD
 - Prestabilization
-=======
-- Prestabilization 
->>>>>>> 00034901
 - Hospitalization
 - Convalescence
 - Dentistry
