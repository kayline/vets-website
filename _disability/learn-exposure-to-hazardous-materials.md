--- conflicted
+++ resolved
@@ -27,7 +27,6 @@
 <div class="row" markdown="0">
 <div class="small-12 columns" markdown="1">
 
-<<<<<<< HEAD
 You may be eligible for disability compensation if you were exposed to certain chemical, physical, and environmental hazards during military service that resulted in disease or injury.  
 
 ### Asbestos
@@ -60,9 +59,6 @@
 
 #### Sources
 [http://www.benefits.va.gov/COMPENSATION/claims-postservice-exposures-index.asp](http://www.benefits.va.gov/COMPENSATION/claims-postservice-exposures-index.asp)
-=======
-Coming Soon
->>>>>>> 30af1f05
 
 </div>
 </div>
@@ -96,17 +92,10 @@
         <li>
           <a href="{{ site.url }}/disability-benefits/learn/conditions/exposures-to-hazardous-materials/gulf-war-illness/">Gulf War Illness</a>  
         </li>
-<<<<<<< HEAD
 
         <li>
           <a href="{{ site.url }}/disability-benefits/learn/conditions/exposures-to-hazardous-materials/ionizing-radiation/">Ionizing Radiation</a>
         </li>
-=======
-        
-        <li>
-          <a href="{{ site.url }}/disability-benefits/learn/conditions/exposures-to-hazardous-materials/ionizing-radiation/">Ionizing Radiation</a>
-        </li> 
->>>>>>> 30af1f05
 
         <li>
           <a href="{{ site.url }}/disability-benefits/learn/conditions/exposures-to-hazardous-materials/mustard-gas/">Mustard Gas</a>
@@ -115,17 +104,10 @@
         <li>
           <a href="{{ site.url }}/disability-benefits/learn/conditions/exposures-to-hazardous-materials/project112-SHAD/">Project112/SHAD</a>
         </li>
-<<<<<<< HEAD
 
         <li>
           <a href="{{ site.url }}/disability-benefits/learn/conditions/exposures-to-hazardous-materials/radiogenic-risk-activities/">Radiogenic Risk Activities</a>
-        </li>
-=======
-        
-        <li>
-          <a href="{{ site.url }}/disability-benefits/learn/conditions/exposures-to-hazardous-materials/radiogenic-risk-activities/">Radiogenic Risk Activities</a>
         </li> 
->>>>>>> 30af1f05
 
         <li>
           <a href="{{ site.url }}/disability-benefits/learn/conditions/exposures-to-hazardous-materials/specific-environmental-hazards/">Specific Environmental Hazards</a>
