---
layout: page-disability
permalink: disability-benefits/conditions/special-claims/automobile/index.html
title: Automobile use claims
concurrence: incomplete

---

<div class="splash" markdown="0">
<div class="row" markdown="0">
<div class="small-12 columns" markdown="0">

<ul class="breadcrumbs" role="menubar" aria-label="Primary">
<li class="parent"><a href="{{ site.url }}/disability-benefits/">Disability benefits</a></li>
<li class="parent"><a href="{{ site.url }}/disability-benefits/conditions/">Conditions</a></li>
<li class="active">{{ page.title }}</li>
</ul>
<<<<<<< HEAD
=======

>>>>>>> 1e2b9acd
</div>
</div>
</div>

<div class="main" role="main" markdown="0">
<div class="action-bar">
  <div class="row">
    <div class="small-12 columns">
      <a class="button small start" href="{{ site.url}}/disability-benefits/get/">Apply for Disability Benefits</a>
    </div>
  </div>  
</div>

<div class="section one" markdown="0">
<div class="primary" markdown="0">
<div class="row" markdown="0">
<div class="small-12 columns" markdown="1">

If you have a service-connected disability that prevents you from driving an automobile or other conveyance, you may be eligible for a one-time payment of $20,114.34 toward buying a specially outfitted vehicle. You may also qualify for more than one adaptive-equipment grant to modify a vehicle with power steering, brakes, seats, windows or lift equipment to assist you getting into and out of the vehicle. 

### Are you Eligible for Compensation?

Yes, if: 
-Your service-connected disability includes at least one of the following conditions:- Loss, or permanent loss of use, of one or both feet
- Loss, or permanent loss of use, of one or both hands
- Permanent impairment of vision in both eyes:
   - Central Visual acuity of 20/200 or less in the better eye with glasses or  - Central Visual acuity that is greater than 20/200, accompanied by a visual field defect in which your peripheral field has contracted to such an extent that the widest diameter of visual fields subtends an angular distance no greater than 20 degrees in the better eye 
- Severe burn injury
- Amyotrophic lateral sclerosis (ALS)
- Ankylosis (immobility of the joint) in one or both knees or hips (adaptive equipment grant only)

### Who is Covered
You

### Available Benefits
Compensation

### How it works
In the case of these allowances, you must gain VA approval before purchasing an automobile or adaptive equipment. In the case of the adaptive-equipment grant, the compensation may be paid to you or to the seller. In the case of the one-time vehicle purchase grant, the compensation is paid directly to the seller. Either grant may be requested and received before or after military discharge.

You must show that your disability is service-connected or is treated as if service-connected under [38 U.S.C. 1151](http://department-of-veterans-affairs.github.io/beta-site/disability-benefits/conditions/special-claims/title-38-USC-1151/). 

You will be required to complete [VA Form 21-4502](http://www.vba.va.gov/pubs/forms/VBA-21-4502-ARE.pdf) (Application for Automobile or Other Conveyance and Adaptive Equipment).

If you are entitled to adaptive equipment only (i.e., you have a service-connected disability due to ankylosis of the knees or hips), you should complete [VA Form 10-1394](http://www.va.gov/vaforms/medical/pdf/10-1394-fill.pdf) (Application for Adaptive Equipment - Motor Vehicle)

<<<<<<< HEAD

=======
>>>>>>> 1e2b9acd
</div>
</div>
</div>


</div><|MERGE_RESOLUTION|>--- conflicted
+++ resolved
@@ -15,10 +15,7 @@
 <li class="parent"><a href="{{ site.url }}/disability-benefits/conditions/">Conditions</a></li>
 <li class="active">{{ page.title }}</li>
 </ul>
-<<<<<<< HEAD
-=======
 
->>>>>>> 1e2b9acd
 </div>
 </div>
 </div>
@@ -65,10 +62,7 @@
 
 If you are entitled to adaptive equipment only (i.e., you have a service-connected disability due to ankylosis of the knees or hips), you should complete [VA Form 10-1394](http://www.va.gov/vaforms/medical/pdf/10-1394-fill.pdf) (Application for Adaptive Equipment - Motor Vehicle)
 
-<<<<<<< HEAD
 
-=======
->>>>>>> 1e2b9acd
 </div>
 </div>
 </div>
