--- conflicted
+++ resolved
@@ -1110,7 +1110,6 @@
 
   // Newsletter
 
-<<<<<<< HEAD
 .icon {
   display: inline-block;
   width: 1.75em;
@@ -1129,29 +1128,6 @@
 svg {
   color: #444444;
 }
-=======
-
-  // Icons - Icomoon.com
-
-  .icon {
-   display: inline-block;
-   width: 1.75em;
-   height: 1.75em;
-   margin: 0 0 1em 0;
-   fill: $va-primary-color;
- }
-
- .glyph {
-   font-size: 16px;
-   width: 17em;
-   margin-right: 1.5em;
-   float: left;
-   overflow: hidden;
- }
- svg {
-   color: #444444;
- }
->>>>>>> b3942407
 
  // Alerts
 
