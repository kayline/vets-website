--- conflicted
+++ resolved
@@ -66,12 +66,7 @@
 <div data-alert class="alert-box notice">
 	<div class="row full">
 		<div class="small-12 message">
-<<<<<<< HEAD
 			<p><strong>This site is a work in progress.</strong> We&rsquo;re designing in the open. If you don&rsquo;t find what you need, visit <a href="http://www.va.gov">va.gov</a>.</p>
-=======
-		<div class="medium-6 columns">
-			<span>This site is a work in progress.</span>
-			<p>We&rsquo;re designing in the open. If you don&rsquo;t find what you need, visit <a href="http://www.va.gov">va.gov</a>.</p>
 		</div>
 
 		<div class="medium-6 text-right columns">
@@ -82,13 +77,9 @@
 			    <label for="query">Enter Search Term(s):</label>
 			    <input autocomplete="off" class="usagov-search-autocomplete" id="query" name="query" type="text" />
 			    <input name="commit" type="submit" value="Search" />
-			</form>
-			<!--<div class="button_wrapper">
-				<a href="{{ site.url }}/beta/2015/09/29/why-we-are-designing-in-beta.html" class="usa-button usa-button-outline-inverse">Help Us Create vets.gov: A Message from Secretary Robert McDonald</a>
-			</div>-->
+
 		</div>
 
->>>>>>> 776e9ecf
 		</div>
  </div>
 </div>
