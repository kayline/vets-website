import React from 'react';
import { connect } from 'react-redux';
import isEmpty from 'lodash/isEmpty';

import {
  getStateName,
  getZipCode,
  isDomesticAddress,
  isMilitaryAddress,
  isInternationalAddress,
<<<<<<< HEAD
=======
  invalidAddressProperty,
  addressUpdateUnavailable
>>>>>>> c3c7edf6
} from '../utils/helpers.jsx';
import { saveAddress } from '../actions/letters';
import Address from '../components/Address';
import InvalidAddress from '../components/InvalidAddress';
import AddressContent from '../components/AddressContent';

export class AddressSection extends React.Component {
  constructor() {
    super();
    this.state = {
      hasLoadedAddress: false,
      isEditingAddress: false,
      editableAddress: {},
    };
  }

  componentWillReceiveProps(nextProps) {
    if (!this.state.hasLoadedAddress && Object.keys(nextProps.savedAddress).length > 0) {
      this.setState({ hasLoadedAddress: true, editableAddress: nextProps.savedAddress });
    }
  }

  handleSave = () => {
    this.setState({ isEditingAddress: false });

    this.props.saveAddress(this.state.editableAddress);
  }

  handleChange = (path, update) => {
    this.setState(({ editableAddress }) => {
      // reset state code when user changes address country but don't add or
      // modify state property otherwise
      return (path === 'country'
        ? { editableAddress: {
          ...editableAddress,
          [path]: update,
          state: '',
        } }
        : { editableAddress: {
          ...editableAddress,
          [path]: update,
        } }
      );
    });
  }

  render() {
    // We want to use the Redux address as source of truth. Address in
    // container state is only used to control the form input for the
    // <Address/> component
    const address = this.props.savedAddress || {};

    // Street address: first line of address
    const streetAddressLines = [
      address.addressOne,
      address.addressTwo ? `, ${address.addressTwo}` : '',
      address.addressThree ? ` ${address.addressThree}` : ''
    ];
    const streetAddress = streetAddressLines.join('').toLowerCase();

    // City, state, postal code: second line of address
    const zipCode = getZipCode(address);
    let cityStatePostal;
    if (isDomesticAddress(address)) {
      const city = (address.city || '').toLowerCase();
      const state = getStateName(address.stateCode);
      cityStatePostal = `${city}, ${state} ${zipCode}`;
    } else if (isMilitaryAddress(address)) {
      const militaryPostOfficeTypeCode = address.militaryPostOfficeTypeCode || '';
      const militaryStateCode = address.militaryStateCode || '';
      cityStatePostal = `${militaryPostOfficeTypeCode}, ${militaryStateCode} ${zipCode}`;
    }
    const country = isInternationalAddress(address) ? address.countryName : '';
    const addressContentLines = { streetAddress, cityStatePostal, country };

    let addressFields;
    if (this.state.isEditingAddress) {
      addressFields = (
        <div>
          <Address
<<<<<<< HEAD
            onInput={this.handleChange}
            address={this.state.editableAddress}
=======
            value={address}
            countries={this.props.countries}
            states={this.props.states}
            onUserInput={(addr) => { this.props.updateAddress(addr); }}
>>>>>>> c3c7edf6
            required/>
          <button className="usa-button-primary" onClick={this.handleSave}>Update</button>
          <button className="usa-button-outline" onClick={() => this.setState({ isEditingAddress: false })}>Cancel</button>
        </div>
      );
    } else {
      addressFields = (
        <div>
          <div className="letters-address">{streetAddress}</div>
          <div className="letters-address">{cityStatePostal}</div>
          <div className="letters-address">{country}</div>
          {this.props.canUpdate &&
            <button className="usa-button-outline" onClick={() => this.setState({ isEditingAddress: true })}>Edit</button>
          }
        </div>
      );
    }

<<<<<<< HEAD
=======
    let addressContent;
    if (isEmpty(address)) {
      addressContent = (
        <div className="step-content">
          {invalidAddressProperty}
        </div>
      );
    // If countries and states are not available when they try to update their address,
    // they will see this warning message instead of the address fields.
    } else if (this.state.isEditingAddress && (!this.props.countriesAvailable || !this.props.statesAvailable)) {
      addressContent = (
        <div className="step-content">
          {addressUpdateUnavailable}
        </div>
      );
    } else {
      addressContent = (
        <div className="step-content">
          <p>
            Downloaded documents will list your address as:
          </p>
          <div className="address-block">
            <h5 className="letters-address">{(this.props.recipientName || '').toLowerCase()}</h5>
            {addressFields}
          </div>
          <p>A correct address is not required, but keeping it up to date can help you on Vets.gov.</p>
        </div>
      );
    }

>>>>>>> c3c7edf6
    return (
      <div>
        { isEmpty(address)
          ? <InvalidAddress/>
          : <AddressContent
            saveError={this.props.saveAddressError}
            name={(this.props.recipientName || '').toLowerCase()}
            addressObject={addressContentLines}>
            {addressFields}
          </AddressContent>
        }
      </div>
    );
  }
}

function mapStateToProps(state) {
<<<<<<< HEAD
  const { fullName, address, canUpdate, saveAddressError } = state.letters;
=======
  const { fullName, address, canUpdate, countries, countriesAvailable, states, statesAvailable } = state.letters;
>>>>>>> c3c7edf6
  return {
    recipientName: fullName,
    canUpdate,
<<<<<<< HEAD
    savedAddress: address,
    saveAddressError,
=======
    countries,
    countriesAvailable,
    states,
    statesAvailable
>>>>>>> c3c7edf6
  };
}

const mapDispatchToProps = {
  saveAddress,
};

export default connect(mapStateToProps, mapDispatchToProps)(AddressSection);<|MERGE_RESOLUTION|>--- conflicted
+++ resolved
@@ -8,11 +8,8 @@
   isDomesticAddress,
   isMilitaryAddress,
   isInternationalAddress,
-<<<<<<< HEAD
-=======
   invalidAddressProperty,
   addressUpdateUnavailable
->>>>>>> c3c7edf6
 } from '../utils/helpers.jsx';
 import { saveAddress } from '../actions/letters';
 import Address from '../components/Address';
@@ -46,15 +43,20 @@
       // reset state code when user changes address country but don't add or
       // modify state property otherwise
       return (path === 'country'
-        ? { editableAddress: {
-          ...editableAddress,
-          [path]: update,
-          state: '',
-        } }
-        : { editableAddress: {
-          ...editableAddress,
-          [path]: update,
-        } }
+        ? {
+          editableAddress: {
+            ...editableAddress,
+            [path]: update,
+            state: '',
+            militaryStateCode: '',
+          },
+        }
+        : {
+          editableAddress: {
+            ...editableAddress,
+            [path]: update,
+          },
+        }
       );
     });
   }
@@ -93,16 +95,11 @@
       addressFields = (
         <div>
           <Address
-<<<<<<< HEAD
             onInput={this.handleChange}
             address={this.state.editableAddress}
-=======
-            value={address}
             countries={this.props.countries}
             states={this.props.states}
-            onUserInput={(addr) => { this.props.updateAddress(addr); }}
->>>>>>> c3c7edf6
-            required/>
+            required />
           <button className="usa-button-primary" onClick={this.handleSave}>Update</button>
           <button className="usa-button-outline" onClick={() => this.setState({ isEditingAddress: false })}>Cancel</button>
         </div>
@@ -120,17 +117,11 @@
       );
     }
 
-<<<<<<< HEAD
-=======
     let addressContent;
-    if (isEmpty(address)) {
-      addressContent = (
-        <div className="step-content">
-          {invalidAddressProperty}
-        </div>
-      );
     // If countries and states are not available when they try to update their address,
     // they will see this warning message instead of the address fields.
+    if (isEmpty(address)) {
+      addressContent = <InvalidAddress/>;
     } else if (this.state.isEditingAddress && (!this.props.countriesAvailable || !this.props.statesAvailable)) {
       addressContent = (
         <div className="step-content">
@@ -139,54 +130,30 @@
       );
     } else {
       addressContent = (
-        <div className="step-content">
-          <p>
-            Downloaded documents will list your address as:
-          </p>
-          <div className="address-block">
-            <h5 className="letters-address">{(this.props.recipientName || '').toLowerCase()}</h5>
-            {addressFields}
-          </div>
-          <p>A correct address is not required, but keeping it up to date can help you on Vets.gov.</p>
-        </div>
+        <AddressContent
+          saveError={this.props.saveAddressError}
+          name={(this.props.recipientName || '').toLowerCase()}
+          addressObject={addressContentLines}>
+          {addressFields}
+        </AddressContent>
       );
     }
 
->>>>>>> c3c7edf6
-    return (
-      <div>
-        { isEmpty(address)
-          ? <InvalidAddress/>
-          : <AddressContent
-            saveError={this.props.saveAddressError}
-            name={(this.props.recipientName || '').toLowerCase()}
-            addressObject={addressContentLines}>
-            {addressFields}
-          </AddressContent>
-        }
-      </div>
-    );
+    return (addressContent);
   }
 }
 
 function mapStateToProps(state) {
-<<<<<<< HEAD
-  const { fullName, address, canUpdate, saveAddressError } = state.letters;
-=======
-  const { fullName, address, canUpdate, countries, countriesAvailable, states, statesAvailable } = state.letters;
->>>>>>> c3c7edf6
+  const { fullName, address, canUpdate, countries, countriesAvailable, states, statesAvailable, saveAddressError } = state.letters;
   return {
     recipientName: fullName,
     canUpdate,
-<<<<<<< HEAD
     savedAddress: address,
     saveAddressError,
-=======
     countries,
     countriesAvailable,
     states,
     statesAvailable
->>>>>>> c3c7edf6
   };
 }
 
