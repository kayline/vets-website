--- conflicted
+++ resolved
@@ -24,20 +24,6 @@
     this.id = _.uniqueId('address-input-');
   }
 
-<<<<<<< HEAD
-=======
-  handleChange(path, update) {
-    let address = set(path, update, this.props.value);
-    // if country is changing we should clear the state
-    if (path === 'country') {
-      address = set('state', '', address);
-      address = set('militaryStateCode', '', address);
-    }
-
-    this.props.onUserInput(address);
-  }
-
->>>>>>> c3c7edf6
   isValidAddressField(field) {
     if (this.props.required || !isBlankAddress(this.props.address)) {
       return isNotBlank(field);
@@ -69,7 +55,7 @@
     // to this: `{ value: 'Illinois', label: 'IL' }`
     let states = [];
     // If the city is a military city, just add the military states to the list
-    if (this.props.value[city] && this.isMilitaryCity(this.props.value[city])) {
+    if (this.props.address[city] && this.isMilitaryCity(this.props.address[city])) {
       states = militaryStates;
     } else {
       // Add states to list in the correct format
@@ -126,32 +112,16 @@
       selectedCountry = this.props.address.country;
     }
 
-<<<<<<< HEAD
-    let stateList = [];
-    if (states[selectedCountry]) {
-      stateList = states[selectedCountry];
-      if (this.props.address.city && this.isMilitaryCity(this.props.address.city)) {
-        stateList = stateList.filter(state => state.value === 'AE' || state.value === 'AP' || state.value === 'AA');
-      }
-    }
-    const stateProvince = _.hasIn(states, selectedCountry)
+
+    const adjustedStateNames = this.adjustStateNames(STATE_CODE_TO_NAME, militaryStateNames, cityField);
+
+    const stateProvince = selectedCountry === 'USA'
       ? (<ErrorableSelect errorMessage={this.isValidAddressField(this.props.address[stateField]) ? undefined : 'Please enter a valid state/province'}
         label="State"
         name="state"
         autocomplete="address-level1"
-        options={stateList}
+        options={adjustedStateNames}
         value={this.props.address[stateField]}
-=======
-    const adjustedStateNames = this.adjustStateNames(STATE_CODE_TO_NAME, militaryStateNames, cityField);
-
-    const stateProvince = selectedCountry === 'USA'
-      ? (<ErrorableSelect errorMessage={this.isValidAddressField(this.props.value[stateField]) ? undefined : 'Please enter a valid state/province'}
-        label="State"
-        name="state"
-        autocomplete="address-level1"
-        options={adjustedStateNames}
-        value={this.props.value[stateField]}
->>>>>>> c3c7edf6
         required={this.props.required}
         onValueChange={(update) => {this.props.onInput(stateField, update);}}/>)
       : (<ErrorableTextInput label="State/province"
