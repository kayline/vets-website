import _ from 'lodash/fp';

import {
  UPDATE_PROFILE_FIELD,
  FETCHING_LATEST_MHV_TERMS,
  FETCHING_LATEST_MHV_TERMS_SUCCESS,
  FETCHING_LATEST_MHV_TERMS_FAILURE,
  ACCEPTING_LATEST_MHV_TERMS,
  ACCEPTING_LATEST_MHV_TERMS_SUCCESS,
  ACCEPTING_LATEST_MHV_TERMS_FAILURE,
 } from '../actions';

// TODO(crew): Romove before this goes to production.
const initialState = {
  userFullName: {
    first: null,
    middle: null,
    last: null,
    suffix: null,
  },
  email: null,
  dob: null,
  gender: null,
  accountType: null,
<<<<<<< HEAD
  terms: {
    loading: false,
    terms: {},
  }
=======
  savedForms: []
>>>>>>> 1d7a01c1
};

function profileInformation(state = initialState, action) {
  switch (action.type) {
    case UPDATE_PROFILE_FIELD: {
      return _.set(action.propertyPath, action.value, state);
    }
    case FETCHING_LATEST_MHV_TERMS: {
      return {
        ...state,
        terms: {
          ...state.terms,
          content: {},
          loading: true,
        }
      };
    }
    case FETCHING_LATEST_MHV_TERMS_SUCCESS: {
      return {
        ...state,
        terms: {
          ...state.terms,
          ...action.terms,
          loading: false,
        }
      };
    }
    case FETCHING_LATEST_MHV_TERMS_FAILURE: {
      return {
        ...state,
        terms: {
          loading: false,
        }
      };
    }
    case ACCEPTING_LATEST_MHV_TERMS: {
      return state;
    }
    case ACCEPTING_LATEST_MHV_TERMS_SUCCESS: {
      return {
        ...state,
        terms: {
          loading: false,
        }
      };
    }
    case ACCEPTING_LATEST_MHV_TERMS_FAILURE: {
      return {
        ...state,
        terms: {
          ...state.terms,
          loading: false,
        }
      };
    }

    default:
      return state;
  }
}

export default profileInformation;<|MERGE_RESOLUTION|>--- conflicted
+++ resolved
@@ -22,14 +22,11 @@
   dob: null,
   gender: null,
   accountType: null,
-<<<<<<< HEAD
   terms: {
     loading: false,
     terms: {},
-  }
-=======
+  },
   savedForms: []
->>>>>>> 1d7a01c1
 };
 
 function profileInformation(state = initialState, action) {
