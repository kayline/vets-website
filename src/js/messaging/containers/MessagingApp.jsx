import React from 'react';
import { connect } from 'react-redux';

import AlertBox from '../../common/components/AlertBox';
import RequiredLoginView from '../../common/components/RequiredLoginView';
import { closeAlert } from '../actions';

// This needs to be a React component for RequiredLoginView to pass down
// the isDataAvailable prop, which is only passed on failure.
function AppContent({ children, isDataAvailable }) {
  const unregistered = isDataAvailable === false;
  let view;

  if (unregistered) {
    view = (
<<<<<<< HEAD
     <h4>
=======
      <h4>
>>>>>>> 95dc5cb8
        To use Secure Messaging at this time, you need to be registered as a VA patient with a premium MyHealtheVet account.
        To register, <a href="https://www.myhealth.va.gov/web/myhealthevet/user-registration">visit MyHealtheVet</a>.
        If you're registered, but you still can't access Secure Messaging, please call the Vets.gov Help Desk at 1-855-574-7286, Monday‒Friday, 8:00 a.m.‒8:00 p.m. (ET).
      </h4>
    );
  } else {
    view = children;
  }

  return <div id="messaging-app" className="row">{view}</div>;
}

class MessagingApp extends React.Component {
  render() {
    return (
      <RequiredLoginView authRequired={3} serviceRequired={"messaging"}>
        <AppContent>
          <div id="messaging-app-header">
            <AlertBox
                content={this.props.alert.content}
                isVisible={this.props.alert.visible}
                onCloseAlert={this.props.closeAlert}
                scrollOnShow
                status={this.props.alert.status}/>
            <h1>Message your health care team</h1>
          </div>
          {this.props.children}
        </AppContent>
      </RequiredLoginView>
    );
  }
}

MessagingApp.propTypes = {
  children: React.PropTypes.node
};

const mapStateToProps = (state) => {
  return {
    alert: state.alert
  };
};

const mapDispatchToProps = {
  closeAlert
};

export default connect(mapStateToProps, mapDispatchToProps)(MessagingApp);<|MERGE_RESOLUTION|>--- conflicted
+++ resolved
@@ -13,11 +13,7 @@
 
   if (unregistered) {
     view = (
-<<<<<<< HEAD
-     <h4>
-=======
       <h4>
->>>>>>> 95dc5cb8
         To use Secure Messaging at this time, you need to be registered as a VA patient with a premium MyHealtheVet account.
         To register, <a href="https://www.myhealth.va.gov/web/myhealthevet/user-registration">visit MyHealtheVet</a>.
         If you're registered, but you still can't access Secure Messaging, please call the Vets.gov Help Desk at 1-855-574-7286, Monday‒Friday, 8:00 a.m.‒8:00 p.m. (ET).
