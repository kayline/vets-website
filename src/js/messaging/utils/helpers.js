--- conflicted
+++ resolved
@@ -1,8 +1,5 @@
-<<<<<<< HEAD
+import React from 'react';
 import _ from 'lodash';
-=======
-import React from 'react';
->>>>>>> 26b71859
 import merge from 'lodash/fp/merge';
 import moment from 'moment';
 
