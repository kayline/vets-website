import React from 'react';
import { connect } from 'react-redux';

import ClaimsUnavailable from '../components/ClaimsUnavailable';
import ClaimSyncWarning from '../components/ClaimSyncWarning';
import RequiredLoginView from '../../common/components/RequiredLoginView';
import ClaimsUnauthorized from '../components/ClaimsUnauthorized';

// this needs to be a React component for RequiredLoginView to pass down props
function AppContent({ available, synced, children, isDataAvailable }) {
  // prop is only passed on failure
  const canUseApp = isDataAvailable === true || typeof isDataAvailable === 'undefined';
  return (
    <div className="disability-benefits-content">
      {available && canUseApp && !synced
        ? <ClaimSyncWarning/>
        : null}
      {available && canUseApp
        ? <div>
          {children}
        </div>
        : <div className="row"><div className="columns medium-8"><ClaimsUnavailable/></div></div>}
    </div>
  );
}

class DisabilityBenefitsApp extends React.Component {
  render() {
    const { available, synced, authorized } = this.props;

    return (
      <RequiredLoginView authRequired={3} serviceRequired={"disability-benefits"}>
<<<<<<< HEAD
        <AppContent
            available={available}
            synced={synced}>
          {this.props.children}
        </AppContent>
=======
        <div className="disability-benefits-content">
          {available && authorized && !synced
            ? <ClaimSyncWarning/>
            : null}
          {!authorized && <div className="row"><div className="columns medium-8"><ClaimsUnauthorized/></div></div>}
          {authorized && !available && <div className="row"><div className="columns medium-8"><ClaimsUnavailable/></div></div>}
          {available && authorized &&
            <div>
              {this.props.children}
            </div>}
        </div>
>>>>>>> e57f21b1
      </RequiredLoginView>
    );
  }
}

function mapStateToProps(state) {
  return {
    available: state.claimSync.available,
    synced: state.claimSync.synced,
    authorized: state.claimSync.authorized
  };
}

export default connect(mapStateToProps)(DisabilityBenefitsApp);

export { DisabilityBenefitsApp, AppContent };<|MERGE_RESOLUTION|>--- conflicted
+++ resolved
@@ -2,53 +2,38 @@
 import { connect } from 'react-redux';
 
 import ClaimsUnavailable from '../components/ClaimsUnavailable';
+import ClaimsUnauthorized from '../components/ClaimsUnauthorized';
 import ClaimSyncWarning from '../components/ClaimSyncWarning';
 import RequiredLoginView from '../../common/components/RequiredLoginView';
-import ClaimsUnauthorized from '../components/ClaimsUnauthorized';
 
 // this needs to be a React component for RequiredLoginView to pass down props
-function AppContent({ available, synced, children, isDataAvailable }) {
+function AppContent({ authorized, available, synced, children, isDataAvailable }) {
   // prop is only passed on failure
   const canUseApp = isDataAvailable === true || typeof isDataAvailable === 'undefined';
   return (
     <div className="disability-benefits-content">
-      {available && canUseApp && !synced
-        ? <ClaimSyncWarning/>
-        : null}
-      {available && canUseApp
-        ? <div>
+      {available && authorized && canUseApp && !synced && <ClaimSyncWarning/>}
+      {!authorized && <div className="row"><div className="columns medium-8"><ClaimsUnauthorized/></div></div>}
+      {authorized && (!available || !canUseApp) && <div className="row"><div className="columns medium-8"><ClaimsUnavailable/></div></div>}
+      {available && authorized && canUseApp &&
+        <div>
           {children}
-        </div>
-        : <div className="row"><div className="columns medium-8"><ClaimsUnavailable/></div></div>}
+        </div>}
     </div>
   );
 }
 
 class DisabilityBenefitsApp extends React.Component {
   render() {
-    const { available, synced, authorized } = this.props;
+    const { available, synced } = this.props;
 
     return (
       <RequiredLoginView authRequired={3} serviceRequired={"disability-benefits"}>
-<<<<<<< HEAD
         <AppContent
             available={available}
             synced={synced}>
           {this.props.children}
         </AppContent>
-=======
-        <div className="disability-benefits-content">
-          {available && authorized && !synced
-            ? <ClaimSyncWarning/>
-            : null}
-          {!authorized && <div className="row"><div className="columns medium-8"><ClaimsUnauthorized/></div></div>}
-          {authorized && !available && <div className="row"><div className="columns medium-8"><ClaimsUnavailable/></div></div>}
-          {available && authorized &&
-            <div>
-              {this.props.children}
-            </div>}
-        </div>
->>>>>>> e57f21b1
       </RequiredLoginView>
     );
   }
@@ -57,8 +42,7 @@
 function mapStateToProps(state) {
   return {
     available: state.claimSync.available,
-    synced: state.claimSync.synced,
-    authorized: state.claimSync.authorized
+    synced: state.claimSync.synced
   };
 }
 
