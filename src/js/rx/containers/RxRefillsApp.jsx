--- conflicted
+++ resolved
@@ -42,25 +42,6 @@
 class RxRefillsApp extends React.Component {
   render() {
     return (
-<<<<<<< HEAD
-      <RequiredLoginView authRequired={3} serviceRequired={"rx"} userProfile={this.props.profile} loginUrl={this.props.signInUrl}>
-        <RequiredTermsAcceptanceView termsName={"mhvac"}>
-          <AppContent>
-            <Breadcrumbs location={this.props.location} prescription={this.props.prescription}/>
-            {this.props.children}
-            <ConfirmRefillModal
-                prescription={this.props.refillModal.prescription}
-                isLoading={this.props.refillModal.loading}
-                isVisible={this.props.refillModal.visible}
-                refillPrescription={this.props.refillPrescription}
-                onCloseModal={this.props.closeRefillModal}/>
-            <GlossaryModal
-                content={this.props.glossaryModal.content}
-                isVisible={this.props.glossaryModal.visible}
-                onCloseModal={this.props.closeGlossaryModal}/>
-          </AppContent>
-        </RequiredTermsAcceptanceView>
-=======
       <RequiredLoginView
           authRequired={3}
           serviceRequired={"rx"}
@@ -81,7 +62,7 @@
               isVisible={this.props.glossaryModal.visible}
               onCloseModal={this.props.closeGlossaryModal}/>
         </AppContent>
->>>>>>> 8eb1760a
+
       </RequiredLoginView>
     );
   }
