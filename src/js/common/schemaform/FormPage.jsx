--- conflicted
+++ resolved
@@ -100,8 +100,6 @@
     this.props.router.push(pages[page].path);
   }
 
-<<<<<<< HEAD
-=======
   handleSave() {
     const {
       formId,
@@ -115,18 +113,13 @@
     // this.router.push('/form-saved');
   }
 
->>>>>>> 0e79a96e
   render() {
     const { route, params, form } = this.props;
     let {
       schema,
       uiSchema
-<<<<<<< HEAD
-    } = this.props.form.pages[route.pageConfig.pageKey];
-=======
     } = form.pages[route.pageConfig.pageKey];
 
->>>>>>> 0e79a96e
     let data = form.data;
 
     if (route.pageConfig.showPagePerItem) {
