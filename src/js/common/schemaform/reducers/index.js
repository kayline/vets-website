--- conflicted
+++ resolved
@@ -75,22 +75,6 @@
       const isArrayPage = page.showPagePerItem;
       const data = getDefaultFormState(schema, page.initialData, schema.definitions);
 
-<<<<<<< HEAD
-      // If the page is an array page, we're going to have schemas and edit states
-      // for each item in the specified array
-      return _.merge(state, {
-        pages: {
-          [page.pageKey]: {
-            uiSchema: page.uiSchema,
-            schema,
-            editMode: isArrayPage ? [] : false,
-            showPagePerItem: page.showPagePerItem,
-            arrayPath: page.arrayPath
-          }
-        },
-        data
-      });
-=======
       /* eslint-disable no-param-reassign */
       state.pages[page.pageKey] = {
         uiSchema: page.uiSchema,
@@ -104,7 +88,6 @@
       /* eslint-enable no-param-reassign */
 
       return state;
->>>>>>> 0e79a96e
     }, {
       data: {
         privacyAgreementAccepted: false,
