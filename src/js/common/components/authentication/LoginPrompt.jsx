import PropTypes from 'prop-types';
import React from 'react';

class LoginPrompt extends React.Component {
  constructor(props) {
    super(props);
    this.handleLogin = this.handleLogin.bind(this);
    this.handleSignup = this.handleSignup.bind(this);
  }

  componentDidMount() {
    window.dataLayer.push({ event: 'login-prompt-displayed' });
  }

  handleLogin() {
    window.dataLayer.push({ event: 'login-link-clicked' });
    const myLoginUrl = this.props.loginUrl;
    if (myLoginUrl) {
      window.dataLayer.push({ event: 'login-link-opened' });
      const receiver = window.open(`${myLoginUrl}&op=signin`, '_blank', 'resizable=yes,scrollbars=1,top=50,left=500,width=500,height=750');
      receiver.focus();
    }
  }

  handleSignup() {
    window.dataLayer.push({ event: 'register-link-clicked' });
    const myLoginUrl = this.props.loginUrl;
    if (myLoginUrl) {
      window.dataLayer.push({ event: 'register-link-opened' });
      const receiver = window.open(`${myLoginUrl}&op=signup`, '_blank', 'resizable=yes,scrollbars=1,top=50,left=500,width=500,height=750');
      receiver.focus();
    }
  }

  render() {
    return (
      <div className="row primary">
        <div className="medium-12 small-12 columns">
          <div className="react-container">
            <h1>Log In With Your Account for Vets.gov</h1>
            <p>Log in with your verified ID.me account on Vets.gov to:</p>
            <ul>
<<<<<<< HEAD
              <li>Use health tools, including refilling your VA prescription, sending messages to your healthcare team, and accessing your VA health record</li>
              <li>Check the status of your claims and appeals</li>
              <li>View Post-9/11 Bill enrollment information</li>
              <li>Download VA documents and letters related to your benefits and eligibility</li>
=======
              <li>Refill a prescription.</li>
              <li>Send a secure message to your health care team.</li>
              <li>Check the status of a disability or pension claim or appeal.</li>
>>>>>>> e3a46a39
            </ul>
            <p>
              <button className="usa-button-primary va-button-primary usa-button-big" onClick={this.handleLogin}><strong>Sign In</strong></button>
              <button className="va-button-secondary usa-button-big" onClick={this.handleSignup}><strong>Create Account</strong></button>
            </p>
            <p>Even without an account, you can apply for VA benefits.</p>
          </div>
        </div>
      </div>
    );
  }
}

LoginPrompt.propTypes = {
  loginUrl: PropTypes.string
};

export default LoginPrompt;<|MERGE_RESOLUTION|>--- conflicted
+++ resolved
@@ -40,16 +40,9 @@
             <h1>Log In With Your Account for Vets.gov</h1>
             <p>Log in with your verified ID.me account on Vets.gov to:</p>
             <ul>
-<<<<<<< HEAD
               <li>Use health tools, including refilling your VA prescription, sending messages to your healthcare team, and accessing your VA health record</li>
               <li>Check the status of your claims and appeals</li>
               <li>View Post-9/11 Bill enrollment information</li>
-              <li>Download VA documents and letters related to your benefits and eligibility</li>
-=======
-              <li>Refill a prescription.</li>
-              <li>Send a secure message to your health care team.</li>
-              <li>Check the status of a disability or pension claim or appeal.</li>
->>>>>>> e3a46a39
             </ul>
             <p>
               <button className="usa-button-primary va-button-primary usa-button-big" onClick={this.handleLogin}><strong>Sign In</strong></button>
