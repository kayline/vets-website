import PropTypes from 'prop-types';
import React from 'react';

import SystemDownView from './SystemDownView';
import AcceptTermsPrompt from './authentication/AcceptTermsPrompt';
import LoginPrompt from './authentication/LoginPrompt';
import VerifyPrompt from './authentication/VerifyPrompt';
import LoadingIndicator from '../../common/components/LoadingIndicator';

class RequiredLoginView extends React.Component {
  constructor(props) {
    super(props);
    this.state = {
      loading: true
    };
  }

  componentDidMount() {
    setTimeout(() => {
      this.setState({ loading: false });
    }, 2000);
  }

  isServiceAvailable() {
    const requiredApp = this.props.serviceRequired;
    const userServices = this.props.userProfile.services;
    // Checks that
    // 1) session has a valid authentication token, and
    // 2) the application being loaded (requiredApp) is in the list of
    //    applications/services the user is authorized to use (userServices)
    // TODO: replace indexOf() once NodeJS versions in all environments support includes()
    return sessionStorage.userToken && userServices &&
           userServices.indexOf(requiredApp) !== -1;
  }

  render() {
    let view;

    const loginComponent = <LoginPrompt loginUrl={this.props.loginUrl}/>;
<<<<<<< HEAD
    const acceptTermsComponent = <AcceptTermsPrompt/>;
    const verifyComponent = <VerifyPrompt/>;
=======
    const verifyComponent = <VerifyPrompt verifyUrl={this.props.verifyUrl}/>;
>>>>>>> 8eb1760a

    if (this.state.loading === true) {
      view = <LoadingIndicator setFocus message="Loading your information"/>;
    } else {
      if (this.props.authRequired === 1) {
        if (this.props.userProfile.accountType >= 1) {
          view = this.props.children;
        } else {
          view = loginComponent;
        }
      } else if (this.props.authRequired === 3) {
        if (this.props.userProfile.accountType === 3) {
          if (this.props.userProfile.status === 'SERVER_ERROR') {
            // If va_profile is null, show a system down message.
            view = <SystemDownView messageLine1="Sorry, our system is temporarily down while we fix a few things. Please try again later."/>;
          } else if (this.props.userProfile.status === 'NOT_FOUND') {
            // If va_profile is "not found", show message that we cannot find the user
            // in our system.
            view = <SystemDownView messageLine1="We couldn't find your records with that information." messageLine2="Please call the Vets.gov Help Desk at 1-855-574-7286. We're open Monday‒Friday, 8:00 a.m.‒8:00 p.m. (ET)."/>;
          } else {
            // If va_profile has any other value, continue on to check if this user can
            // use this specific service.
            if (this.isServiceAvailable()) {
              // If you have the required service, show the application view.
              view = this.props.children;
            } else if (this.props.requireTermsAcceptance) {
              view = acceptTermsComponent;
            } else {
              // If the required service is not available, the component will still be rendered,
              // but we pass an `isDataAvailable` prop to child components indicating there is
              // no data. (Only add this prop to React components (functions), and not ordinary
              // DOM elements.)
              view = React.Children.map(this.props.children,
                (child) => {
                  let props = null;
                  if (typeof child.type === 'function') {
                    props = { isDataAvailable: false };
                  }
                  return React.cloneElement(child, props);
                }
              );
            }
          }
        } else if (this.props.userProfile.accountType === 1) {
          view = verifyComponent;
        } else {
          view = loginComponent;
        }
      } else {
        view = this.props.children;
      }
    }

    return (
      <div>
        {view}
      </div>
    );
  }
}

RequiredLoginView.propTypes = {
  authRequired: PropTypes.number.isRequired,
  serviceRequired: PropTypes.string.isRequired,
  userProfile: PropTypes.object.isRequired,
  loginUrl: PropTypes.string,
<<<<<<< HEAD
  requireTermsAcceptance: PropTypes.string,
=======
  verifyUrl: PropTypes.string
>>>>>>> 8eb1760a
};

export default RequiredLoginView;<|MERGE_RESOLUTION|>--- conflicted
+++ resolved
@@ -2,7 +2,6 @@
 import React from 'react';
 
 import SystemDownView from './SystemDownView';
-import AcceptTermsPrompt from './authentication/AcceptTermsPrompt';
 import LoginPrompt from './authentication/LoginPrompt';
 import VerifyPrompt from './authentication/VerifyPrompt';
 import LoadingIndicator from '../../common/components/LoadingIndicator';
@@ -37,12 +36,7 @@
     let view;
 
     const loginComponent = <LoginPrompt loginUrl={this.props.loginUrl}/>;
-<<<<<<< HEAD
-    const acceptTermsComponent = <AcceptTermsPrompt/>;
-    const verifyComponent = <VerifyPrompt/>;
-=======
     const verifyComponent = <VerifyPrompt verifyUrl={this.props.verifyUrl}/>;
->>>>>>> 8eb1760a
 
     if (this.state.loading === true) {
       view = <LoadingIndicator setFocus message="Loading your information"/>;
@@ -68,8 +62,6 @@
             if (this.isServiceAvailable()) {
               // If you have the required service, show the application view.
               view = this.props.children;
-            } else if (this.props.requireTermsAcceptance) {
-              view = acceptTermsComponent;
             } else {
               // If the required service is not available, the component will still be rendered,
               // but we pass an `isDataAvailable` prop to child components indicating there is
@@ -109,11 +101,7 @@
   serviceRequired: PropTypes.string.isRequired,
   userProfile: PropTypes.object.isRequired,
   loginUrl: PropTypes.string,
-<<<<<<< HEAD
-  requireTermsAcceptance: PropTypes.string,
-=======
   verifyUrl: PropTypes.string
->>>>>>> 8eb1760a
 };
 
 export default RequiredLoginView;