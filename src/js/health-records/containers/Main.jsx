import PropTypes from 'prop-types';
import React from 'react';
import { connect } from 'react-redux';
import _ from 'lodash';
import classNames from 'classnames';
import moment from 'moment';
import DatePicker from 'react-datepicker';

import LoadingIndicator from '../../common/components/LoadingIndicator';
import ErrorableRadioButtons from '../../common/components/form-elements/ErrorableRadioButtons';
import ErrorableCheckbox from '../../common/components/form-elements/ErrorableCheckbox';
import ErrorView from '../components/ErrorView';
import { reportTypes } from '../config';
import {
  changeDateOption,
  setDate,
  toggleAllReports,
  toggleReportType,
  resetForm,
} from '../actions/form';
import { openModal } from '../actions/modal';
import { initialAppRefresh } from '../actions/refresh';
import { isValidDateRange } from '../utils/validations';

export class Main extends React.Component {
  constructor(props) {
    super(props);
    this.handleStartDateChange = this.handleStartDateChange.bind(this);
    this.handleEndDateChange = this.handleEndDateChange.bind(this);
    this.handleSubmit = this.handleSubmit.bind(this);
    this.renderReportCheckBoxLabel = this.renderReportCheckBoxLabel.bind(this);
    this.renderInformationTypes = this.renderInformationTypes.bind(this);
    this.renderDateOptions = this.renderDateOptions.bind(this);

    this.state = {
      invalidStartDateFormat: false,
      invalidEndDateFormat: false
    };
  }

  componentDidMount() {
    this.props.resetForm();
    // kick off initial PHR refresh process
    if (!this.props.loading) {
      this.props.initialAppRefresh();
    }
  }

  handleStartDateChange(startDate) {
    this.props.setDate(startDate);
  }

  handleEndDateChange(endDate) {
    this.props.setDate(endDate ? endDate.endOf('day') : null, false);
  }

  handleSubmit(e) {
    e.preventDefault();
    // save state in case user refreshes the page
    sessionStorage.setItem('hr-form', JSON.stringify(this.props.form));
    this.context.router.push('/loading');
  }

  renderReportCheckBoxLabel(c) {
    let onClick;
    let hasGlossaryLink = false;
    let linkText;

    if (c.value === 'dodmilitaryservice') {
      hasGlossaryLink = true;
      linkText = '(Learn more)';

      onClick = (e) => {
        e.preventDefault();
        this.props.openModal('Military Service Information', (
          <div>
            You will have access to your:
            <ul>
              <li>Military Occupational Speciality (MOS) codes</li>
              <li>Pay details</li>
              <li>Service dates</li>
              <li>Deployment periods</li>
              <li>Retirement periods</li>
            </ul>
          </div>
        ));
      };
    } else if (c.hold) {
      hasGlossaryLink = true;
      linkText = `(Available after ${c.hold} days)`;
      onClick = (e) => {
        e.preventDefault();
        this.props.openModal(`Available after ${c.hold} days`, c.holdExplanation);
      };
    }

    if (hasGlossaryLink) {
      return (
        <span>
          {c.label} <a href="#" onClick={onClick}>
            {linkText}
          </a>
        </span>
      );
    }

    return c.label;
  }

  renderInformationTypes() {
    return Object.keys(reportTypes).map(k => {
      const rt = reportTypes[k];
      return (
        <div key={k} className="info-type-section">
          <h5>{rt.title}</h5>
          {rt.children.map(c => {
            const reportTypeOnChange = (checked) => {
              this.props.toggleReportType(c.value, checked);
            };
            return (
              <div key={c.value}>
                <ErrorableCheckbox
                    name={c.value}
                    label={this.renderReportCheckBoxLabel(c)}
                    checked={this.props.form.reportTypes[c.value]}
                    onValueChange={reportTypeOnChange}/>
              </div>
            );
          })}
        </div>
      );
    });
  }

  renderDateOptions() {
    const {
      dateOption,
      dateRange: {
        start: startDate,
        end: endDate
      }
    } = this.props.form;

    const handleFormattedDate = (start = true) => {
      let handleDateChange;
      let setDateError;

      if (start) {
        handleDateChange = this.handleStartDateChange;
        setDateError = (errorType) => this.setState({ startDateError: errorType });
      } else {
        handleDateChange = this.handleEndDateChange;
        setDateError = (errorType) => this.setState({ endDateError: errorType });
      }

      return (e) => {
        const dateString = e.target.value;
        const momentDate = moment(dateString, 'MM/DD/YYYY');

        if (momentDate.isValid()) {
          const isValidRange = start
                             ? isValidDateRange(momentDate, endDate)
                             : isValidDateRange(startDate, momentDate);
          if (isValidRange) {
            handleDateChange(momentDate);
          } else {
            handleDateChange(null);
            setDateError('startDate');
          }
        } else {
          handleDateChange(null);
          if (dateString) {
            setDateError('invalid');
          } else {
            setDateError('missing');
          }
        }
      };
    };

    const datePickerDisabled = dateOption !== 'custom';

    const errors = [this.state.startDateError, this.state.endDateError];
    const invalidFormatError = errors.includes('invalid');
    const missingDateError = errors.includes('missing');
    const startDateError = errors.includes('startDate');

    const customDateOptionClass = classNames({
      'custom-date-option': true,
      'date-range-error': this.state.startDateError || this.state.endDateError
    });

    const validationErrorMessages = {
      invalidFormatError: 'Enter dates in the MM/DD/YYYY date format',
      missingDateError: 'Enter a date range',
      startDateError: 'Start date should be before end date'
    };

    const radioButtonProps = {
      name: 'dateRange',
      label: '',
      options: [
        { label: 'Last 3 months', value: '3mo' },
        { label: 'Last 6 months', value: '6mo' },
        { label: 'Last year', value: '1yr' },
        {
          label: (
            <div aria-live="assertive" className={customDateOptionClass}>
              {
                invalidFormatError && <p className="date-range-error">
                {validationErrorMessages.invalidFormatError}</p>
              }
              {
                startDateError && <p className="date-range-error">
                {validationErrorMessages.startDateError}</p>
              }
              {
                !datePickerDisabled && !invalidFormatError && missingDateError && <p className="date-range-error">
                {validationErrorMessages.missingDateError}</p>
              }
              <span>Custom date range</span>
              <div className="date-range-fields">
                <DatePicker
                    aria-label="Custom date range: start date"
                    id="custom-date-start"
                    onBlur={handleFormattedDate()}
                    onChange={this.handleStartDateChange}
                    onFocus={() => this.setState({ startDateError: null })}
                    placeholderText="MM/DD/YYYY"
                    selected={startDate}
                    disabled={datePickerDisabled}
                    maxDate={endDate}
                    tetherConstraints={[{ to: 'scrollParent', attachment: 'none' }]}
                    className={!datePickerDisabled && this.state.startDateError ? 'date-range-error' : ''}/>
                <span>&nbsp;to&nbsp;</span>
                <DatePicker
                    aria-label="Custom date range: end date"
                    id="custom-date-end"
                    onBlur={handleFormattedDate(false)}
                    onChange={this.handleEndDateChange}
                    onFocus={() => this.setState({ endDateError: null })}
                    placeholderText="MM/DD/YYYY"
                    selected={endDate}
                    disabled={datePickerDisabled}
                    minDate={startDate}
                    maxDate={moment()}
                    tetherConstraints={[{ to: 'scrollParent', attachment: 'none' }]}
                    className={!datePickerDisabled && this.state.endDateError ? 'date-range-error' : ''}/>
              </div>
            </div>
          ),
          value: 'custom'
        },
      ],
      onValueChange: (v) => {
        if (v.dirty) {
          this.props.changeDateOption(v.value);
          this.setState({
            startDateError: null,
            endDateError: null,
          });
        }
      },
      value: {
        value: dateOption,
      }
    };

    return (
      <div>
        <h4 className="highlight">Select Date Range</h4>
        <ErrorableRadioButtons {...radioButtonProps}/>
      </div>
    );
  }

  render() {
    const selections = this.props.form.reportTypes;
    const types = Object.keys(selections);
    const checkedCount = _.countBy(types, type => selections[type]).true;
    const allValuesChecked = checkedCount === types.length;
    const noValuesChecked = !checkedCount;
    const hasCustomDateErrors = this.state.startDateError || this.state.endDateError;

    if (this.props.loading) {
      return <LoadingIndicator message="Loading your application..."/>;
    }

    return (
      <ErrorView errors={this.props.errors}>
        <div>
          <div className="heading-wrapper">
            <h1>Get Your VA Health Records</h1>
            <span className="blue-button-logo"></span>
          </div>
<<<<<<< HEAD
          <div className="form-actions">
            <button
                onClick={this.handleSubmit}
                type="submit"
                disabled={noValuesChecked || hasCustomDateErrors}>
              Submit
            </button>
            <a className="usa-button usa-button-outline" href="/health-care" role="button">Cancel</a>
          </div>
        </form>
      </div>
=======
          <form>
            {this.renderDateOptions()}
            <div>
              <h4 className="highlight">Select Types of Information</h4>
              <ErrorableCheckbox
                  name="all"
                  label="All available VA health records"
                  checked={allValuesChecked}
                  onValueChange={(checked) => {
                    this.props.toggleAllReports(checked);
                  }}/>
              {this.renderInformationTypes()}
            </div>
            <div className="form-actions">
              <button
                  onClick={this.handleSubmit}
                  type="submit"
                  disabled={noValuesChecked || hasCustomDateErrors}>
                Submit
              </button>
              <a className="usa-button usa-button-outline" href="/healthcare" role="button">Cancel</a>
            </div>
          </form>
        </div>
      </ErrorView>
>>>>>>> b4cbe786
    );
  }
}

Main.contextTypes = {
  router: PropTypes.object.isRequired
};

const mapStateToProps = (state) => {
  const hrState = state.health.hr;

  return {
    form: hrState.form,
    loading: hrState.refresh.loading,
    errors: hrState.refresh.errors,
  };
};

const mapDispatchToProps = {
  changeDateOption,
  initialAppRefresh,
  openModal,
  setDate,
  toggleAllReports,
  toggleReportType,
  resetForm,
};

export default connect(mapStateToProps, mapDispatchToProps)(Main);<|MERGE_RESOLUTION|>--- conflicted
+++ resolved
@@ -293,19 +293,6 @@
             <h1>Get Your VA Health Records</h1>
             <span className="blue-button-logo"></span>
           </div>
-<<<<<<< HEAD
-          <div className="form-actions">
-            <button
-                onClick={this.handleSubmit}
-                type="submit"
-                disabled={noValuesChecked || hasCustomDateErrors}>
-              Submit
-            </button>
-            <a className="usa-button usa-button-outline" href="/health-care" role="button">Cancel</a>
-          </div>
-        </form>
-      </div>
-=======
           <form>
             {this.renderDateOptions()}
             <div>
@@ -326,12 +313,11 @@
                   disabled={noValuesChecked || hasCustomDateErrors}>
                 Submit
               </button>
-              <a className="usa-button usa-button-outline" href="/healthcare" role="button">Cancel</a>
+              <a className="usa-button usa-button-outline" href="/health-care" role="button">Cancel</a>
             </div>
           </form>
         </div>
       </ErrorView>
->>>>>>> b4cbe786
     );
   }
 }
