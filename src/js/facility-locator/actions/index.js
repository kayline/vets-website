import sampleData from 'json!../sampleData/sampleData.json';
import { mapboxClient } from '../components/MapboxClient';
import { find } from 'lodash';

export const FETCH_VA_FACILITY = 'FETCH_VA_FACILITY';
export const FETCH_VA_FACILITIES = 'FETCH_VA_FACILITIES';
export const SEARCH_QUERY_UPDATED = 'SEARCH_QUERY_UPDATED';
export const SEARCH_SUCCEEDED = 'SEARCH_SUCCEEDED';
export const SEARCH_FAILED = 'SEARCH_FAILED';
export const SEARCH_STARTED = 'SEARCH_STARTED';

export function updateSearchQuery(query) {
  return {
    type: SEARCH_QUERY_UPDATED,
    payload: {
      ...query,
    }
  };
}

<<<<<<< HEAD
export function updateLocation(propertyPath, value) {
  return {
    type: LOCATION_UPDATED,
    propertyPath,
    value
  };
}

=======
>>>>>>> 4975bacb
const mockFacility = {
  id: 539,
  type: 'va_health_facility',
  attributes: {
    visnId: 20,
    name: 'Portland VA Medical Center-Vancouver',
    classification: 'VA Medical Center (VAMC)',
    address: {
      building: null,
      street: '1601 East 4th Plain Boulevard',
      suite: null,
      city: 'Vancouver',
      state: 'WA',
      zip: '98661',
      zip4: '3753'
    },
    phone: {
      main: '360-759-1901 x',
      fax: '360-690-0864 x',
      afterHours: '360-696-4061 x',
      patientAdvocate: '503-273-5308 x',
      enrollmentCoordinator: '503-273-5069 x',
      pharmacy: '503-273-5183 x',
    },
    hours: {
      monday: '730AM-430PM',
      tuesday: '730AM-630PM',
      wednesday: '730AM-430PM',
      thursday: '730AM-430PM',
      friday: '730AM-430PM',
      saturday: '800AM-1000AM',
      sunday: '-',
    },
    services: [
      ['Audiology', []],
      ['DentalServices', []],
      ['DiagnosticServices', ['ImagingAndRadiology']],
      ['EyeCare', []],
      ['MentalHealthCare', ['OutpatientMHCare', 'OutpatientSpecMHCare',
        'VocationalAssistance'
      ]],
      ['OutpatientSurgicalSpecialty', ['Podiatry']],
      ['PrimaryCare', []],
      ['Rehabilitation', []],
      ['WellnessAndPreventativeCare', []]
    ],
    lat: 45.63941626,
    'long': -122.65528736,
  }
};

export function fetchVAFacility(id, facility = null) {
  if (facility) {
    return {
      type: FETCH_VA_FACILITY,
      payload: mockFacility,
    };
  }

  return {
    type: FETCH_VA_FACILITY,
    payload: {
      ...mockFacility,
      id,
    },
  };
}

export function fetchVAFacilities(bounds) {
  const mockResults = [...Array(10)].map((_, i) => {
    return {
      ...mockFacility,
      attributes: {
        ...mockFacility.attributes,
        address: {
          ...sampleData[i].attributes.address,
          city: 'Seattle',
          state: 'WA',
          zip: 98101,
        },
        name: sampleData[i].attributes.name.slice(3),
      },
      type: sampleData[i].type,
      id: i + 1,
      lat: bounds.latitude + (Math.random() / 25 * (Math.floor(Math.random() * 2) === 1 ? 1 : -1)),
      'long': bounds.longitude + (Math.random() / 25 * (Math.floor(Math.random() * 2) === 1 ? 1 : -1)),
    };
  });

  return {
    type: FETCH_VA_FACILITIES,
    payload: mockResults,
  };
}

export function searchWithAddress(query) {
  return dispatch => {
    dispatch({
      type: SEARCH_STARTED,
      payload: {
        active: true,
      },
    });

    mapboxClient.geocodeForward(query.searchString, (err, res) => {
      const coordinates = res.features[0].center;
      const zipCode = (find(res.features[0].context, (v) => {
        return v.id.includes('postcode');
      }) || {}).text || res.features[0].place_name;

      if (!err) {
        dispatch({
          type: SEARCH_QUERY_UPDATED,
          payload: {
            ...query,
            context: zipCode,
            position: {
              latitude: coordinates[1],
              longitude: coordinates[0],
            },
          }
        });

        console.log(res);

        // TODO (bshyong): replace this with a call to the API
        dispatch(fetchVAFacilities({
          latitude: coordinates[1],
          longitude: coordinates[0],
        }));
      } else {
        dispatch({
          type: SEARCH_FAILED,
          err,
        });
      }
    });
  };
}

export function searchWithCoordinates(bounds) {
  // TODO (bshyong): replace this with a call to the API
  return dispatch => {
    dispatch({
      type: SEARCH_STARTED,
      payload: {
        active: true,
      },
    });

    dispatch(fetchVAFacilities({
      latitude: bounds.latitude,
      longitude: bounds.longitude,
    }));
  };
}<|MERGE_RESOLUTION|>--- conflicted
+++ resolved
@@ -8,6 +8,7 @@
 export const SEARCH_SUCCEEDED = 'SEARCH_SUCCEEDED';
 export const SEARCH_FAILED = 'SEARCH_FAILED';
 export const SEARCH_STARTED = 'SEARCH_STARTED';
+export const LOCATION_UPDATED = 'LOCATION_UPDATED';
 
 export function updateSearchQuery(query) {
   return {
@@ -18,7 +19,6 @@
   };
 }
 
-<<<<<<< HEAD
 export function updateLocation(propertyPath, value) {
   return {
     type: LOCATION_UPDATED,
@@ -27,8 +27,6 @@
   };
 }
 
-=======
->>>>>>> 4975bacb
 const mockFacility = {
   id: 539,
   type: 'va_health_facility',
@@ -152,8 +150,6 @@
           }
         });
 
-        console.log(res);
-
         // TODO (bshyong): replace this with a call to the API
         dispatch(fetchVAFacilities({
           latitude: coordinates[1],
