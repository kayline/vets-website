import React from 'react';
import { withRouter } from 'react-router';
import { focusElement } from '../../../common/utils/helpers';
import ProgressButton from '../../../common/components/form-elements/ProgressButton';

class IntroductionPage extends React.Component {
  constructor() {
    super();
    this.goForward = this.goForward.bind(this);
  }
  componentDidMount() {
    focusElement('.va-nav-breadcrumbs-list');
  }
  goForward() {
    this.props.router.push(this.props.route.pageList[1].path);
  }
  render() {
    return (
<<<<<<< HEAD
      <div className="schemaform-intro">
=======
      <div className="section">
>>>>>>> 4b73f46c
        <div className="row">
          <div className="small-12 columns">
            <div className="input-section">
              <p>Fill out this application to <strong>apply for</strong> your official Certificate of Eligibility (COE) for the education benefit you want. Before you continue, please note that the presence of form fields indicates information is being collected.</p>
              <div className="usa-alert usa-alert-info">
                <div className="usa-alert-body">
                  <span><strong>You won’t be able to save your work or come back to finish</strong>. So before you start, it’s a good idea to gather information about your military and education history, and the school you want to attend.</span>
                </div>
              </div>
              <p>This application is based on VA Form 22-1995.</p>
            </div>
          </div>
        </div>
        <div className="row form-progress-buttons">
          <div className="small-6 medium-5 columns">
            <ProgressButton
                onButtonClick={this.goForward}
                buttonText="Get Started"
                buttonClass="usa-button-primary"
                afterText="»"/>
          </div>
        </div>
      </div>
    );
  }
}

export default withRouter(IntroductionPage);<|MERGE_RESOLUTION|>--- conflicted
+++ resolved
@@ -16,11 +16,7 @@
   }
   render() {
     return (
-<<<<<<< HEAD
-      <div className="schemaform-intro">
-=======
-      <div className="section">
->>>>>>> 4b73f46c
+      <div className="section schemaform-intro">
         <div className="row">
           <div className="small-12 columns">
             <div className="input-section">
