--- conflicted
+++ resolved
@@ -63,31 +63,17 @@
 }
 
 function AddressView({ address }) {
-<<<<<<< HEAD
-  const street = [
-    address.addressOne,
-    address.addressTwo ? `, ${address.addressTwo}` : '',
-    address.addressThree ? ` ${address.addressThree}` : ''
-  ].join('');
-=======
   /* eslint-disable prefer-template */
   let street = address.addressOne || '';
   if (address.addressOne && address.addressTwo) street += ', ';
   if (address.addressTwo) street += address.addressTwo;
   if (address.addressThree) street += ' ' + address.addressThree;
->>>>>>> 28a81fac
 
   const country = address.type === ADDRESS_TYPES.international ? address.countryName : '';
   let cityStateZip = '';
 
   switch (address.type) {
     case ADDRESS_TYPES.domestic:
-<<<<<<< HEAD
-      cityStateZip = `${address.city}, ${getStateName(address.state)} ${address.zipCode}`;
-      break;
-    case ADDRESS_TYPES.military:
-      cityStateZip = `${address.militaryPostOfficeTypeCode}, ${address.militaryStateCode} ${address.zipCode}`;
-=======
       cityStateZip = address.city || '';
       if (address.city && address.state) cityStateZip += ', ';
       if (address.state) cityStateZip += getStateName(address.state);
@@ -98,7 +84,6 @@
       if (address.militaryPostOfficeTypeCode && address.militaryStateCode) cityStateZip += ', ';
       if (address.militaryStateCode) cityStateZip += address.militaryStateCode;
       if (address.zipCode) cityStateZip += ' ' + address.zipCode;
->>>>>>> 28a81fac
       break;
     case ADDRESS_TYPES.international:
     default:
