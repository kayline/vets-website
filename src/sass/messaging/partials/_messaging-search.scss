--- conflicted
+++ resolved
@@ -24,7 +24,7 @@
   button {
     @media (min-width: $medium-screen) {
       width: auto;
-    }  
+    }
   }
 
   .msg-search-btn,
@@ -93,27 +93,18 @@
 .msg-search-advanced-group {
   @media (min-width: $medium-screen) {
     align-items: center;
-    display: flex; 
+    display: flex;
   }
 
   label {
     @media (min-width: $medium-screen) {
       -webkit-flex: 1 0 10rem;
-      flex:  1 0 10rem; 
+      flex:  1 0 10rem;
       width: auto;
     }
   }
 
-<<<<<<< HEAD
   > div:not(.form-checkbox) {
-    -webkit-align-items: inherit;
-    align-items: inherit;
-    display: inherit;
-    -webkit-flex: 1 1 100%;
-    flex: 1 1 100%;
-=======
-  > div:not(.form-checkbox) { 
->>>>>>> 826ce4f9
     margin-bottom: 1.5rem;
 
     @media (min-width: $medium-screen) {
@@ -123,7 +114,7 @@
       // Affects the element itself, since it's a flex child
       flex: 0 1 75%;
     }
-  } 
+  }
 
   .form-checkbox {
     -webkit-flex: 0 1 25%;
@@ -142,21 +133,7 @@
       }
     }
   }
-<<<<<<< HEAD
-
-  label {
-    width: 7rem;
-
-    @media (min-width: $medium-screen) {
-      -webkit-flex: 1 0 10rem;
-      flex:  1 0 10rem;
-      width: auto;
-    }
-  }
-
-=======
-
->>>>>>> 826ce4f9
+
   [type=text] {
     flex: 1 1 100%;
   }
@@ -165,13 +142,13 @@
 .msg-search-date-range-legend {
   font: inherit;
   padding-top: 0rem;
-  
+
   @media (min-width: $medium-screen) {
     flex: 0 1 10rem;
   }
 }
 
-.msg-search-date-range { 
+.msg-search-date-range {
   @media (max-width: $medium-screen) {
     > div {
       text-align: center;
@@ -179,14 +156,6 @@
     }
   }
 
-<<<<<<< HEAD
-.msg-search-date-range {
-  margin-left: 7rem;
-  position: relative;
-  top: -3.2rem;
-
-=======
->>>>>>> 826ce4f9
   @media (min-width: $medium-screen) {
     display: flex;
     align-items: center;
