.messaging-count {
  margin-right: 1rem;
  vertical-align: middle;
}

.messaging-message-nav {
  float: right;

  @media (max-width: $medium-screen) {
    display: none;
  }
}

.messaging-message-nav button {
  background: $color-white;
  border-radius: 0;
  border: 1px solid $color-black;
  color: $color-black;
  font-size: 1.5rem;
  margin: 0;
  padding: 1rem;

  &:focus,
  &:hover,
  &:active {
    background: $color-white;
    color: $color-black;
    border-bottom: 1px solid $color-black;
  }

  &[disabled] {
    &:hover,
    &:active {
      color: $color-gray;
      border-color: $color-gray;
    }
  }

<<<<<<< HEAD
  i {
    font-size: 1.5rem !important;
    margin-left: .5rem;
    vertical-align: middle;
=======
  &:first-of-type {
    border-right: none;

    i {
      margin-left: 0;
      margin-right: .5rem;
    }
>>>>>>> 706ac8d7
  }

  i {
    margin-left: .5rem;
  }
}<|MERGE_RESOLUTION|>--- conflicted
+++ resolved
@@ -36,12 +36,6 @@
     }
   }
 
-<<<<<<< HEAD
-  i {
-    font-size: 1.5rem !important;
-    margin-left: .5rem;
-    vertical-align: middle;
-=======
   &:first-of-type {
     border-right: none;
 
@@ -49,7 +43,6 @@
       margin-left: 0;
       margin-right: .5rem;
     }
->>>>>>> 706ac8d7
   }
 
   i {
