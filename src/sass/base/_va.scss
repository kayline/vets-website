html, body {
  font-size: $em-base;
  font-weight: 500;
  padding: 0;
  margin: 0;
}

html {
    overflow: -moz-scrollbars-vertical;
}

body {
  color: $color-gray-dark;
  font-family: $font-sans;
  font-size: $base-font-size;
}

// General
body, .home {
  background: $color-primary-darkest;
  background-size: contain;
  color: $color-white;
}

// Skip link
.show-on-focus {
  position: absolute;
  top: -10em;
  background: $color-white;
  padding: 1em;
  color: $color-primary-darkest;
  display: block;
  font-weight: 600;

  &:focus {
    position: inherit;
    top: auto;
    outline: 2px solid $color-gold;
  }
}

// row
body .row.full {
  width: 100%;
  max-width: 100%;
}

// Screen Readers

.sr-only {
  position: absolute;
  left: -9999em;
  float: left;
}

// Abbr

abbr {
  border-bottom: 0px !important;
  text-decoration: none;
  font-weight: inherit;
  font-style: inherit;
  color: inherit;
  cursor: pointer;
}

a {
  color: $color-link-default;
  text-decoration: underline;

  -webkit-transition-duration: 0.3s;
          transition-duration: 0.3s;

  -webkit-transition-timing-function: ease-in-out;
          transition-timing-function: ease-in-out;

  // Transition only these properties.
  -webkit-transition-property: color, background-color, border-color;
          transition-property: color, background-color, border-color;

  &:hover {
    background-color: rgba(0,0,0,0.05);
    color: inherit;
    text-decoration: underline;
  }
  &:active {
    background: rgba(0,0,0,.1);
  }
  &:visited {
    color: $color-visited;
  }
}

//======= Lists
ul {
  padding: 0 0 0 1.5em;
  list-style: square;
}

ol {
  margin: 0 0 0 1.25em;
  list-style-position: outside;
}

ul, ol {
  > ul, ol {
    margin: .5em 0 .5em 1.2em;
  }
}

// Definition lists
dd {
  margin-left: 0;
}

dd + dt {
  margin-top: 1.5em;
}


// Figure / Caption
figure {
  font-size: .85em;
  margin-left: -$column-gutter/2;
  margin-right: -$column-gutter/2;

  @media #{$small} {
    margin-left: inherit;
    margin-right: inherit;
  }

  @media #{$large} {
    margin-left: -16.66667%;
    margin-right: -16.66667%;
  }
}

figcaption {
  color: $color-primary-darker;
}

// Change the placeholder color
input::-webkit-input-placeholder{
  color: $color-gray;
}
input::-moz-placeholder {
  color: $color-gray;
}

input:-ms-input-placeholder {
  color: $color-gray;
}

// Visually clear placeholder text on focus
input:focus::-webkit-input-placeholder{
  color: transparent;
}

input:focus::-moz-placeholder {
  color: transparent;
}

input:focus:-ms-input-placeholder {
  color: transparent;
}

.usa-button,
.usa-button-primary,
.usa-button:visited,
.usa-button-primary:visited,
button,
[type='button'],
[type='submit'],
[type='reset'],
[type='image'] {
  // TODO(crew): Remove this at some point. Fix this by using JS for title casing or passing nav labels as an object.
  &.text-capitalize {
    text-transform: capitalize;
  }
}

.usa-button-outline.transparent,
.usa-button-outline.transparent:hover {
  background-color: rgba(0,0,0,0);
}

input.va-input-medium-large {
  max-width: 18rem;
}

hr {
  margin: 2.5em 0;
  margin: 3rem 0 2.5rem;
  border: 1px solid $color-gray-light;
}

// Utility classes
// TODO: Move these into a partial once there are enough
.va-util-rel {
  position: relative
}


// Interior rows
#content.interior a[href^='http://'],
#content.interior a[href^='https://'] {
  position: relative;
}

// Adds external icon to all links that begin
// with http (including https)
[href^=http] {
  // Using longhand properties instead of the shorthand to limit
  // risk and impact of side effects
  background-image: url(/img/icons/exit-icon.png);
  background-position: 100% 50%;
  background-repeat: no-repeat;
  background-size: 1em auto;
  padding-right: 1.2em;
}

.usa-button-primary[href^=http] {
  background-image: none;
  // TODO: clean up #content .main.interior a then remove !important
  text-decoration: none !important;
}
// Option for adding exit-icon to ghost buttons
<<<<<<< HEAD
.usa-button-outline-exit.usa-button-primary[href^=http]::after {
  background-image: url(/img/icons/exit-icon-primary.png);
  background-size: 1em auto;
  display: inline-block;
  width: 1em;
  height: 1em;
  // Content must have a decender in it
  content: 'leave vets.gov';
  background-repeat: no-repeat;
  background-position: top center;
  margin-left: .3em;
  text-indent: -9999em;
  padding-right: 1.1em;
=======
.usa-button-outline-exit.usa-button-primary[href^=http]{
  &::after {
    background-image: url(/img/icons/exit-icon-primary.png);
    background-size: 1em auto;
    display: inline-block;
    width: 1em;
    height: 1em;
    // Content must have a decender in it
    content: "leave vets.gov"; 
    background-repeat: no-repeat;
    background-position: top center;
    margin-left: .3em;
    text-indent: -9999em;
    padding-right: 1.1em;
  }
  &.warn-exit{
    color: $color-secondary-darkest;
    box-shadow: inset 0 0 0 2px $color-secondary-darkest;
    &::after {
      background-image: url(/img/icons/exit-icon-warn.png);
    }
    &:hover{
      color: darken($color-secondary-darkest, 5%);
      box-shadow: inset 0 0 0 2px darken($color-secondary-darkest, 5%);
      &::after {
        background-image: url(/img/icons/exit-icon-warn.png);
      }
    }
  }
>>>>>>> 67f480db
}

.usa-button-outline-exit.usa-button-primary[href^=http]:hover::after {
  background-image: url(/img/icons/exit-icon-primary-darker.png);
}

// Logo and Header
.header {
  clear: both;
  padding: 0;
  margin: 0;

  .login-container {
    background: $color-primary-darkest;
    padding: 0.3em 0 1em;

    .row {
      padding: 0 0.75em;
    }
  }

  .top-banner {
    padding: 1em 0.75em 0;
    display: flex;
    align-items: center;
  }

  .flex-auto {
    flex: 1 1 auto;
    min-width: 0;
    min-height: 0;
  }
}

.va-header-logo {
  line-height: 1em;
  margin: 0;

  a {
    color: white;
    text-indent: 180%;
    white-space: nowrap;
    overflow: hidden;
    display: block;
    background: url(/img/design/logo/logo.png) top left no-repeat;
    background-size: contain;
    border-bottom: none;
    text-decoration: none;
    height: 50px;
    width: 205px;

    &:hover, &:active, &:focus {
      background-image: url(/img/design/logo/logo-hover.png);
    }

    @media #{$small-only} {
      width: 164px;
      height: 40px;
    }
  }
  // See va-playbook for styles
}

// Headings
h1, h2 {
  font-family: $font-sans;
}

h1:first-child {
  margin-top: 0;
}

h3, h4, h5, h6 {
  color: $color-primary-darkest;
}

h3 {
  font-size: 1.8em;
  line-height: 1.5;
  font-weight: bold;
}

h4 {
  font-size: 1.35em;
  line-height: 1.5;
  font-weight: bold;
}

h5 {
  font-size: 1.15em;
  line-height: 1.5;
  font-weight: bold;
}

h6 {
  font-size: 0.9em;
  line-height: 1.5;
  font-weight: bold;
  text-transform: uppercase;
}

// Banner

#content {
  margin: 0;
  padding: 0;
  color: $color-gray-dark;
  overflow: hidden;
}

#content .popular-container {
  background: $color-white;
  text-align: center;

  .column-padded {
    padding-left: 1em;
    padding-right: 1em;
  }

  .flex {
    @media #{$small} {
      display: block;
    }
    @media #{$medium} {
      display: flex;
    }

    @media #{$large} {
      display: flex;
    }
  }

  .mx-auto {
    margin-right: auto;
    margin-left: auto;
  }

  h2.gold-ruled {
    color: $color-primary-darker;
    padding-bottom: 0.5em;
    border-bottom: #988530 solid 2px;
  }

  a {
    text-decoration: none;
    color: $color-base;

    &:hover {
      background: $color-white;
    }
  }

  .outline-link-block {
    border: $color-gray-light solid 2px;
    margin: 0.5em 0;
    padding: 0.5em 1em;
    display: flex;
    align-items: center;
    height: 100%;
    justify-content: center;
    font-size: 1.2em;

    &:hover {
      border: $color-primary-darker solid 2px;
    }
  }

  .stars-tagline {
    &:before{
      content: '';
      background: url(/img/stars.png) no-repeat top center;
      background-size: 100%;
      display: inline-block;
      height: 2em;
      width: 12em;
      margin-top: 2em;
    }

    margin-top: 0em;
  }
}

#content .splash {
  margin: 0;
  background: $color-white url(/img/design/background/veterans.jpg) center center no-repeat;
  background-size: cover;
  display: flex;
  align-items: center;


  p {
    color: $color-white;
    font-family: $font-sans;
  }

  h2.tagline {
    max-width: 11em;
    font-size: 2.5rem;
    font-family: 'Source Sans Pro','Helvetica','Arial',sans-serif;
  }

  span, h2 {
    padding: 0;
    display: inline;
    line-height: 1em;
    margin: 0;
    white-space: pre-wrap;
    color: $color-gray-dark;
    a {background: $color-white; color: $color-primary-darker;}
  }

  h2 span {
    clear: both;
    padding: 0.5em 0.4em;
    display: inline-block;
    line-height: 30px;
    background: $color-white;
    font-weight: bold;
    color: $color-primary-darker;
  }

  @media #{$medium} {
    h2 span {
      padding: 0.5em .75em;
      line-height: 1.3em;
      font-size: 3.5rem;
    }

    h2.tagline {
      max-width: 15em;
    }
  }

  @media #{$large} {
    h2 span {
      padding: 0.5em 0.4em;
      line-height: 1.3em;
      font-size: 3.5rem;
    }

    h2.tagline {
      max-width: 15em;
    }
  }

  h2, h3, p {margin: 0; display: inline-block; font-family: $font-serif;}
  h2 {
    font-size: 1em;
    display: inline-block;
    @media #{$small} {font-size: 2em;}
  }

  h3 {font-weight: 500; font-size: 1.4em; color: $color-va-gray-cool-medium;}
}

.home {
  #content .splash {
    @media #{$small} {
      padding: 1em 0;
      min-height: 14em;
    }
    @media #{$medium} {
      padding: 2em 0;
      min-height: 422px;
    }

    @media #{$large} {
      padding: 2.5em 0;
      min-height: 422px;
    }
  }
}

.splash--app {
  padding: 0 !important;

  h2 {
    margin: 0;
    padding: .2em;
    line-height: 1em;
    display: inline-block !important;
  }
}

// TODO: Remove !important once #content ul.breadcrumbs li.active
// is refactored.
.splash--alternate {

  li a {
    color: $color-primary-darkest !important;
    border-bottom: 2px solid $secondary-color !important;

    &:hover {
      border-bottom: 3px solid $color-gold !important;
    }
  }

  li.parent:after {color: #ccc !important;}
}

.va-facloc-tagline {
  color: $color-white;
  font-family: $font-sans;
  margin: .5em 0 1em 0 !important;
}


.pitch {
  text-align: center;

  @media #{$small} {
    padding: .5em 0;
  }

  h2, h3 {
    color: $color-primary-darkest;
    font-weight: 400;
    padding: .75em;
    line-height: 1.3em;
    display: inline-block;
    margin: 0;
  }
}

// TODO: Remove .feature-list ul once it's
// refactored from the Markdown
.feature-list ul,
.va-list--feature {
  margin: 0;
  padding: 0;
  list-style: none outside;

  li {
    border-bottom: 1px solid #ccc;
    padding: 1em 0;

    &:last-of-type {
      border-bottom: none;
    }
  }

  a {
    font-weight: bold;
  }
}

.primary {

  p {
    padding-top: 0;
    margin-top: 0;
    padding-bottom: 1em; // TODO: Consider deleting.

    &:nth-child(1),
    &:first-of-type {
      color: $color-primary-darker;
      letter-spacing: normal;
      font-size: 1.25em;
    }
  }

  h3 {
    padding: 0 0 .5em 0;
  }
}

.secondary {
  p:nth-child(1),
  p:first-of-type {
    color: initial;
    font-size: 1em;
    padding: 0;
  }
}

// TODO: Integrate USWDS and elements/_typography.scss
// and eliminate this declaration
.usa-content {
  max-width: $text-max-width;
}

// Use to add a horizontal rule under the heading
.va-h-ruled {
  border-bottom: 4px solid $color-primary-darkest;
}

// tagline
#content .tagline-content {
  p {
    font-size: 2.15em;
    border-bottom: 2px solid white;
    padding: 0 0 1em 0;
    margin: 0 0 2em 0;
    color: rgba(255,255,255,.7);
    line-height: 1.2em;
  }
}

// Content Callouts

#content .main .section.one {

  ul.plain {
    margin: .5em 0 1em 0;

    li {
      list-style: none;
      padding: .35em 0;
      display: block;
    }
  }

  ul[class*='block-grid-'] {
    display: block;
    padding: 0;
    margin: 0;
    @media #{$small} {margin: 0 -0.625rem;}
  }
}

.call-out {
  background: $color-primary-alt-lightest;
  padding: 1em;
  clear: both;
  margin: 0 0 1.5em 0;
  p {
    margin-bottom: 0;
    padding-bottom: .5em
  }
  p:nth-child(1) {
    // TODO: refactor #content.interior .primary li p:first-of-type and remove !important
    font-size: 1.25em !important;
    color: $color-gray-dark;
    padding-bottom: inherit;
  }
  h3 {
    @media #{$small} {
      font-size: 1.65em;
    }
  }
  ul {
    margin: 0 0 .5em 1.5em;
    padding: 0;
    li {
      list-style: square;
      margin: 0;
    }
  }
}

.va-callout {
  background: $color-primary-alt-lightest;
  padding: 1em;
  clear: both;
  margin: 0 0 1.5em 0;

  dt {
    color: $color-primary-darkest;
    font-size: 1.65em;
    font-weight: bold;
    margin: 0 0 .5rem 0;
  }

  dd {
    margin-left: 0;
    padding-left: 0;
  }
  ul {
    margin: 0 0 .5rem 1.5rem;
    padding: 0;
  }
}

// Usually call out boxes will be definition lists, but
// sometimes they're unordered lists.
ul, ol {
  &.va-callout {
    li {
      margin-left: 3rem !important;
    }
  }
}

// Home page, 404 page
.navigation--major {
  .va-cards--2across {
    @media #{$small} {
      display:block;
    }

    @media #{$medium-only} {
      display: flex;
      flex-wrap: wrap;
      justify-content: center;
    }
  }

  .fourohfour &,
  .home & {
    padding-top: 1.5em;
  }
}

// Quick Links
.va-quicklinks {
  ul {
    padding-left: 0;
  }
  h3 {
    line-height: 1.2em;
    // TODO: Drop the !important when .home #content h3 and
    // body.fourohfour #content h3 are straightened out.
    font-size: 1.65em !important;
    color: $color-primary-darkest !important;
    margin: 0 0 2.5em 0;
    padding: 0 0 .2em 0;
  }
}


// Content lead paragraphs

#content.interior .primary {
  li p:first-of-type,
  ul+p
   {
    font-weight: normal !important;
    color: $color-gray-dark;
    font-size: 1em;
    padding-bottom: 0;
  }
}

#content .main.interior {
  background: $color-white;
  a {text-decoration: underline;}
}

// Home page specific

.home #content {
  h2, h3, h4, h5, h6, p, ul, li, ol {color: $color-gray-dark;}

  .post-date {
    font-size: .5em; color: $color-gold;
  }

  h3 {
    line-height: 1.2em;
    font-size: 1.65em;
    color: $color-primary;
    margin: 0 0 2.5em 0;
    padding: 0 0 .2em 0;
  }

  h4 a {
    text-decoration: none;
    &:hover {
      border-bottom: 1px solid $color-white;
      color: $color-gold;
    }
  }

  .read-more {
    font-size: .5em;
    display: inline-block;
    border-bottom: 1px solid $secondary-color;
    color: $secondary-color;
    &:hover {
      background: none;
      color: $color-primary-darkest;
      background: rgba(1,1,1,.1);
      border-bottom: 1px solid $secondary-color;
    }
  }

  ul.plain {
    margin: 0;
    padding: 0;
    li {list-style: none; border-bottom: none;}
  }

  .section {
    padding: 4em 0 2em 0;
    text-align: left;
  }

  .section.main-menu {
    padding: 0em .5em 4em .5em;
    overflow: hidden;
  }


  .home #content .section h3.alternate {
    margin: 0 0 2em 0 !important; padding: 0;
  }

  .section.one {
    padding: 0 0 1.5em 0;
      @media #{$small} {padding: 2em 0 4em 0;}
  }

  .section.two {
    padding: 2em 0;
    a, h3 {color: $color-white;}
    h3 {border-bottom: none;}
    background: rgba(0,0,0,.1);
  }

  .section.three {
    background: $color-white;
    padding: 5em 0;
    h2, h3, h4, h5, h6, p, li {color: $color-va-gray-cool-dark;}
    h4 {margin: 0; padding: 0;}
    a {color: $color-primary-darkest;}
  }
}

#content .section.primary {
  background: none;
  padding: 2em 0;
  background: $color-primary;
  h1, h2, h3, h4, h5, h6, p, li {color: $color-white;}
  p {color: rgba(255,255,255,1);}
  a {color: $color-white;}
  ul li {list-style: square;}
}

#content .section.secondary {
  background: rgba(255,255,255,.85);
}

#content .section.tertiary {
  background: $polar;
}

#content .section.quaternary {
  background: $color-gray-lighter;
  h1, h2, h3, h4, h5, h6, p, li {color: $color-white;}
  h4 {font-weight: 700;}
  .cards {
    a {
      height:12em;
    }
  }
  .feature {background: none;}
}

#content .section.coda {
  background: $color-primary-darker;
  color: $color-white;
  h2, h3, h4, h5, h6, a {color: $color-white;}
  h4 {font-size: 1.5em;}
}

#content .section {
  h2, h3, h4, h5, h6 {margin: 0; padding: 0 0 .5em 0;}
  h2 {line-height: 1.2em;}
}

#content .section .feature {min-height: 11em;}

#content .panel {
  background: $color-gray-lightest;
  padding: 1em;
  margin-bottom: 1.5em;
  clear: both;
}

#content .section.secondary,
#content .section.tertiary,
#content .section.quaternary,
#content .section.coda {
  padding: 3em 0;
  h3 {
    font-size: 2.2em;
  }
}

// Sections

.section {
  background: $color-white;

  &.one {
    padding: 0;
  }

  &.two {
    padding: 0 0 4em 0;
    h3 {color: darken($color-green, 10);}
    clear: both;
  }
  &.three {clear: both; padding: 2em 0;}
}


// Action
.action {
  margin: 0 auto;
  text-align: left;

  .button {
    font-size: 1.25em;
    padding: 1em 3.5em;
  }
}

// Breadcrumbs
.va-nav-breadcrumbs {
  background: $color-white;
  color: $color-primary;
  font-size: inherit;
  padding: 1em 0;


  li {
    display: inline-block;
    margin: .25em 0;
    //outline: 1px dashed #6c6;
    padding: .25em 0 .25em 0;
    vertical-align: middle;

    &:after {
      content: ' › ';
      display: inline-block;
      padding: 0 .35em;
    }

    &.active {
      font-weight: bold;
      padding: .3em 0;

      &:after {
        content: '';
      }
    }
  }
  a {
    color: $color-primary;
    display: inline-block;
    padding: 2px;

    &:hover {
      background: rgba(0,0,0,.1);
    }
  }
}

.va-nav-breadcrumbs-list {
  @extend .columns;
  float: none;
}


//==== Facility Locator page only
.va-nav-breadcrumbs--inline {
  display: inline-block;

  @media #{$small} {
    margin-right: 1em !important;
  }

  li.active::before {
    display: none;
  }
}

//===== Playbook and Facility Locator
.va-nav-breadcrumbs--playbook {
  background: none;
  margin: 0 0 1em 0;
  padding: 0;

  h2 {
    font-size: 1em;
  }

  li {
    text-transform: none;
    margin: .25em 0;
    padding: .1em;
    display: inline-block;
    line-height: 1.15em;
    vertical-align: middle;

    @media #{$small} {
      font-size: 1.35em;
    }

    &:hover  {
      border-bottom: none;
      text-decoration: none;
    }
  }

  .parent {
    padding-top: .5em;
    margin: 0 0 .75em 0;

    &:after {
      content:' › ';
      display: inline-block;
      color: $color-white;
      padding: 0 .5em;
    }
  }

  .active {
    background: $color-gold;
    color: $color-va-black;
    font: 400 1.35em / 1.15em $font-serif;
    margin: .5em 0;
    padding: .2em;

    @media #{$medium} {
      font-size: 1.8em;
    }

    &:before {
      content: '';
      padding: 0;
      margin: 0;
    }
  }

  a {
    border-bottom: 3px solid $color-white;
    text-decoration: none !important;
    color: $color-white;
    &:hover {
      text-decoration: none;
      background: rgba(0,0,0,.1);
      border-bottom: 3px solid $color-gold;
    }
  }
}




.va-breadcrumbs-heading {
  font-size: 1em !important;
}
//===== General List Styles

li {
  span.meta {
    display: inline-block;
    padding: .5em;
    color: $color-primary-darkest;
    background: rgba($color-primary-darkest,.05);
    font-weight: bold;
    float: right;
    margin: .5em 0 1em 1em;
  }
}
.inline-list {
  > li {
    float: left;
  }
  > * {
    display: block;
  }
}

//===== Navigation
.navigation {
 padding: 1em  0;

  @media #{$small} {
    padding: 1em 0 3em 0;
  }

  background: $color-gray-lightest;
  color: $color-primary-darkest;
  border-bottom: 2px solid $color-white;
  margin: 0 auto;
}

.draft {
  position: absolute;
  top: -3.5em;
  right: -5em;
  z-index: 1000;
  background: rgba($color-va-secondary-darkest, .9);
  color: $color-white;
  font-size: .85em;
  position: fixed;
  padding: 2.5em 4em 1em 4em;
  -ms-transform: rotate(45deg); /* IE 9 */
  -ms-transform-origin: 20% 40%; /* IE 9 */
  -webkit-transform: rotate(45deg); /* Chrome, Safari, Opera */
  -webkit-transform-origin: 20% 40%; /* Chrome, Safari, Opera */
  transform: rotate(45deg);
  transform-origin: 20% 40%;
}

// Cards

[class*='block-grid-']>li {
  padding: 0;
  @media #{$small} {
    padding: 0 0.625rem 1.25rem 0.625rem;
  }
}

// Telephone numbers
.tel {
  background: rgba(0,0,0,.05);
  padding: .2em;
  display: inline-block;
}

// Information Grid

.information-grid {
  strong {
    font-size: 1.3em;
    color: $color-primary-darkest;
  }

  p {
    font-size: .9em;
  }

  div {
    @media #{$small} {
      min-height: 12em;
    }

    background: $color-gray-lightest;
    background: rgba(0,0,0,.05);
    margin: 0 0 .5em 0;
    padding: .75em;

    &:hover, &:focus, &:active {
      background: rgba(0,0,0,.1);
    }
  }
  a {
    text-decoration: none;
    border-bottom: 2px solid $color-primary-darkest;
  }
}

// Footer
.text-right {
  text-align: right;
}

.footer {
  color: $color-white;
  padding: 0 !important;
  margin: 0;
  background: $color-primary-darkest;
  position: relative;
  overflow: hidden;

  .coda .row {
    max-width: 70em;
  }
}

.footer-logo a {
  display: none;
  @media #{$medium} {padding: 0; display: block;}
  @media #{$medium} {background:url(/img/design/logo/logo.png) 102% 102% no-repeat!important;border-bottom:0!important;width: 112px; height:32px; display: block;background-size: 160px!important; text-indent:180%; overflow:hidden}
}

.footer-seal {
  background:url(/img/design/sprites/sprite.png)  no-repeat 0 -23px;
  background-size: 215px 72px;
  width: 215px;
  height: 49px;
  text-indent: -999em;
  overflow: hidden;
  margin: 0 auto;
  @media #{$small} {margin: 0;}
}

.usa-social-links {
  dd {
    display: inline-block;
    margin: 0 1em 0 0;
  }
  a {
  border-bottom: none;
  float: left;
  margin: 0;
  padding: 0;
  display: inline-block;
  &:hover {
    border-bottom: none;
    }
  }
}

.usa-social-links,
.va-list--linkgroup {
  margin: 2em 0 0 0;

  @media #{$medium} {
    margin: 2em 0 1.5em 0;
  }
}

// TODO: Move this to a list-specific partial
.va-list--linkgroup {
  margin: 2em 0 0 0;

  @media #{$small} {
    margin: 2em 0 1.5em 0;
  }

  a {
    background: none;
    color: #fff;
    display: block;
    font-size: 1em;
    font-weight: 400;
    margin: .25em 0;
    text-decoration: underline;

    &:hover {
      color: $color-gold;
    }
  }

  dd {
    padding: .25em 0;
  }
}

.va-list--linkgroup-title {
  -webkit-font-smoothing: antialiased;
  font-weight: 700;
  display: block;
  font-size: .95em;
  padding: 0 0 1em 0;
  letter-spacing: 0.05em;
  text-transform: uppercase;
}

.va-list--linkgroup--inline {
    list-style: none;
    margin: 0 auto;
    padding: 1.5em 0 0 0;
    text-align: center;
      @media #{$large} {
        text-align: left;
      }
    width: 100%;

    &:after {
       visibility: hidden;
       display: block;
       font-size: 0;
       content: ' ';
       clear: both;
       height: 0;
    }

    li {
      padding: 0;
      display: inline-block;

      &:after {
        content:'|';
        padding: 0 .15em;
      }

      &:last-child {
        margin-right: 0;

        &::after {
          padding: 0;
          content: '';
        }
      }
    }

    a {
      background: none;
      color: inherit;
      font-weight: 400;
      display: inline-block;
      padding: .35em;
      margin: .25em 0;
      &:hover {color: $color-gold;}
    }
}

// Footer icon sprite
a.facebook {
  background: url('/img/design/sprites/sprite.png') no-repeat -22px 0;
  background-size: 215px 72px;
  width: 17px;
  height: 17px;
  text-indent: -999em;
  overflow: hidden;
}

a.twitter {
  background: url('/img/design/sprites/sprite.png') no-repeat 0 0;
  background-size: 215px 72px;
  width: 20px;
  height: 16px;
  text-indent: -999em;
  overflow: hidden;
}


.primary blockquote {
  margin: 0 0 1em 0;
  padding: 0 0 0 1em;
  border-left: 2px solid $color-gray-lighter;
  p {
  color: $color-primary-darker;
  }
}

.footer .content {
  @media #{$small} {padding: 2em 0 0 0;}
  margin: 0;

}

.header {
  .message {
    padding: 0.5em 0;
    color: $color-white;
    font-size: 0.8em;
    font-weight: 400;
  }

  .va-notice--banner {
    margin: 0;
    padding: 0;
    background: $color-primary-darker;
    color: $color-white;

    .header {
      padding: 0.5em 0;
    }

    a.va-crisis-line {
      color: $color-base;
    }

    .flex {
      display: flex;
    }

    .flex-lg {
      @media #{$large-only} {
        display: flex;
      }
    }

    .row {
      padding: 0 0.75em;
    }
  }
}

// Notice / feedback banners
.va-notice--banner {
  background: $color-primary-darker;
  margin: 0 0 .75em 0;
  padding: 0;
  font-size: .9em;
  font-weight: 300;
  color: $color-white;

  p {
    margin: 0;
  }

  a {
    background-image: none;
    color: $color-white;
    padding: 0;
  }

  .row {
    max-width: 69.4em;
  }
}

.incompatible-browser-warning {
  padding: 0.5em;
  font-weight: bold;
  background: $color-gold-lightest;
  color: $color-black;
  font-size: .9em;
  display: none;

  &.visible {
    display: block;
  }
}

// Only used in the footer
.va-notice--banner--alt {
  padding: 1.25em 0;
  margin: 1.5em 0 0 0;
}

 // Feedback widget

.feedback-widget {
  overflow: hidden;

  @media #{$small-only} {
    text-align: center;
  }

  // Works with <= IE8
  &:last-child {
    opacity: .5;
    padding-left: 1em;

    &:hover {
      opacity: 1;
    }
  }

  .icon {
    background: url('/img/design/sprites/sprite.png') no-repeat -43px 0;
    background-size: 215px 72px;
    display: inline-block;
    width: 19px;
    height: 17px;
    vertical-align: middle;
    margin: 0 .5em 0 0;
  }
}

// Search

#search_form {
  padding: 1.1em 0;
  text-align: right;
  label {
    position: absolute;
    left: -9999em;
    font-size: 1px;
    overflow: hidden;
    float: left;
  }
  input[type='text'] {
    height: 3em;
    margin: 0;
    width: 100%;
    color: $color-gray-dark;
    padding: .2em;
    box-sizing: border-box;
  }

  input[type='submit'] {
    margin: 0;
    height: 3em;
    text-align: center !important;
    width: 100%;
    padding: 0;
    border-radius: 0px 3px 3px 0px;
  }
}

.search-button {
  margin: 0.1em .5em 0 0;
  padding: 0;
  float: right;
  a {
    line-height: 1em;
    display: inline-block;
    padding: .41em;
    font-size: .85em;
    border-radius: .2em;
    text-decoration: none;
    background: $color-primary;
    color: $color-white;
  }
}

.reveal-modal #search_form {
  margin-bottom: 1em;
}

.reveal-modal .close-reveal-modal {
  font-size: 1em;
  clear: both;
  text-decoration: none;
  color: $color-gray-dark;
  text-align: center;
  margin: 1em 0;
  position: relative;
  top: auto;
  display: block;
  padding: 1em 0;
  right: auto;
  width: 100%;
  bottom: auto;
}

// Plain lists

#content.interior .primary ul.plain {
  margin: 0 0 1.5em 0;
  padding: 0;
  li {
    list-style: none;
    display: block;
    .post-date {padding: 0; margin: 0; color: $secondary-color;}
    padding: .5em 0;
    border-bottom: 1px solid rgba(255,255,255,.2);
    &:last-of-type {border-bottom: none;}
  }
  &.posts {
    font-size: 1.65em;
    a {
      text-decoration: none;
      background: none;
      color: $color-white;
      .post-date {font-size: .65em;}
      &:hover {
        background: rgba(255,255,255,.2);
      }
    }
  }
  p:nth-child(1) {font-size: inherit; color: inherit;}
}

// byline

p.byline {
  font-size: .8em;
  color: $color-white;
  color: rgba(255,255,255,.9);
}

// Info cards

  .card {
  position: relative;
  margin: 0 0 1.5em 0;
  padding: 1em;
  border: 1px solid $color-gray-lightest;
  dt {font-weight: 700;}
  dd {
    padding: 0;
    margin: 0;
  }
  &.templates {
    height: 338px;
  }
  &:after {
    visibility: hidden;
    display: block;
    font-size: 0;
    content: ' ';
    clear: both;
    height: 0;
  }

  span {
    display: block;
  }

  .number {
    font-size: 3.25em;
    font-weight: 700;
    float: left;
    margin: 0;
    color: #003E73;
    line-height: .65em;
    display: inline-block;
    padding: 0 .125em 0 0;
  }

  .heading, .description {
    display: block;
  }

  .heading {
    color: $color-va-primary-alt-darkest;
    font-size: .8em;
    padding: 0;
  }

  .description {
    font-size: 1.25em;
    font-weight: 400;
    padding: .2em 0;
    text-align: left;
    display: inline-block;
    width: 100%;
    text-transform:uppercase;
  }

  &.information {
    background: rgba(0,0,0,.05);
  }

  &.info-graphic {
    border: 1px solid $color-white;
    background: none;
    padding: 1em 1em 0;
    line-height: 2.5;
    span.number {
      color: $color-white;
      display: inline-block;
    }
  }



}

// Actions

.actions {
  margin: 1em 0;
}




// Dividers

.divider {
&.margin {
  padding-top: 1em;
  padding-bottom: 1em;
  margin-top: 1em;
  margin-bottom: 1em;
}
&.top {
  border-top: 1px solid #f0f0f0;
}
&.bottom {
  border-bottom: 1px solid #f0f0f0;
}
}

// Steps

.feature {
background: $polar;
padding: 1em;
margin: 0;
}

// Process line

.va-process,
.process {
  list-style: none;
  padding: 1em 0;
  position: relative;

  h2, h3, h4, h5, h6 {padding: .2em 0 0 0;}
  h5 {
    font-size: 1.3em;
    margin: 0;
    padding: 0 0 .5em 0;
  }
  h6, &-subtitle {
    font-size: 1.1em;
    margin: 0;
    padding: 0;
  }

  p:nth-child(1) {
    font-size: 1em;
    color: $color-gray-dark;
    padding-bottom: 0;
  }

  li {
    list-style: none;

    p:nth-child(1) {
      padding-bottom: inherit;
    }

    ol {
      margin: 0 0 1em 1.5em;
      padding: 0;
      li {list-style: decimal; padding: .25em 0;}
    }
    ul {
      margin: 0 0 1em 1.25em !important;
      padding: 0;
      li {list-style: square;}
    }
  &.step {
    border-left: 8px solid #ccc;
    padding: 0 0 2em 2em;
    margin: 0 !important;
  &.last {
    border-left: 0;
    padding-left: calc(2em + 8px);
  }

  }
  &.step.three.last,
  &.step.four.last,
  &.step.five.last,
  &.step.six.last,
  &.step.seven.last
   {
    &:before {
    margin-left: -2.7em
    }
  }

  ul {
    margin: .25em 0 1em 0;
    padding: 0;
    li {
      margin: 0;
      padding: .1em 0;

    }
  }
  ol {
    margin-top: .25em;
    margin-bottom: 1em;
    li {
      margin-left: .2em;
    }
  }

  &:before {
    color:$color-white;
    float: left;
    font-size: 1.3em;
    font-weight: 700;
    text-align: center;
    width: 2em;
    top: -.2em;
    margin-left: -2.7em;
    display: block;
    border: 4px solid $color-white;
    background: $olso-gray;
    border-radius: 4em;
    position: relative;
  }
}

#content.interior .primary .process li p:nth-child(1) {
  font-size: 1em;
  color: $color-gray-dark !important;
  padding-bottom: 0;
}

li.one:before {content: '1';}
li.two:before {content: '2';}
li.three:before {content: '3';}
li.four:before {content: '4';}
li.five:before {content: '5';}
li.six:before {content: '6';}
li.seven:before {content: '7';}
li.eight:before {content: '8';}
li.nine:before {content: '9';}
li.ten:before {content: '10';}
li.eleven:before {content: '11';}
li.twelve:before {content: '12';}
li.thirteen:before {content: '13';}
li.fourteen:before {content: '14';}
li.fifteen:before {content: '15';}
li.sixteen:before {content: '16';}
li.seventeen:before {content: '17';}
li.eighteen:before {content: '18';}
li.nineteen:before {content: '19';}
li.twenty:before {content: '20';}
}

// Icons

.icon-images {width: 1.125em;}
.icon-connection {width: 1.25em;}
.icon-books {width: 1.125em;}
.icon-library {width: 1.0625em;}
.icon-price-tags {width: 1.25em;}
.icon-history {width: 1.0625em;}
.icon-keyboard {width: 1.125em;}
.icon-bubbles {width: 1.125em;}
.icon-bubbles2 {width: 1.125em;}
.icon-bubbles3 {width: 1.125em;}
.icon-bubbles4 {width: 1.125em;}
.icon-users {width: 1.125em;}
.icon-menu2 {width: 1.375em;}
.icon-menu3 {width: 1.375em;}
.icon-menu4 {width: 1.375em;}
.icon-volume-high {width: 1.0625em;}
.icon-embed2 {width: 1.25em;}
.icon-youtube4 {width: 2.5087890625em;}

// Panel list
// TODO: Refactor to panel-list and panel-list--plain
// or similar
.panel-list {
  background: rgba(0,0,0,.05);
  padding: 1em;
  position: relative;
  min-height: 12em;

  dt {
    color: $color-primary-darkest;
    padding: 0;
    font-weight: 700;
    font-size: 1.2em;
  }

  dd {
    padding: 0;
    margin: 0;
  }

  a {
    @extend .usa-button-primary;
    margin: .5em 0;
  }

  &.plain {
    height: auto;

    dt {
      font-size: 1.45em;
    }

    margin: 0 0 1em 0;
    min-height: 0;
  }
}

// Highlight headings
.highlight {
  border-bottom: 3px solid $primary-color;
  padding-bottom: .25em;
  font-weight: 700;
}

// Action bars
[class^='va-action-bar'] {
  background: $color-gray-lightest;
}

.va-action-bar--header {
  padding: .5em 0;
  text-align: right;
}

.va-action-bar--footer {
  padding: 1em 0;
}

.va-action-bar--start {
  background: $color-green-lightest;
  border-bottom: 3px solid $color-white;
}

// TODO: Deprecate .va-action-bar--header a.usa-button-primary.
// Use .va-button-primary and .va-button-secondary
// going forward.
// Drop !important from the lines below when everything
// is refactored.
.va-button-primary {
  background: $color-green !important;

  &:hover,
  &:focus {
    background-color: $color-green-darker !important;
  }
}

.va-button-secondary {
  background-color: $color-primary-darker !important;

  &:hover,
  &:focus {
    background-color: $color-primary-darkest !important;
  }
}


// USDS component styles
// Accordion
.usa-accordion-content[aria-hidden=true] {
    display: none !important;
}
button[class*='usa-button-'] {
  font-weight:500;
  span {
    font-weight:700
  }
}

// Disclaimer

.disclaimer {
  padding: 1em 0;
  border-top: 1px solid #ddd;
  color: $color-va-gray-cool-dark;
  background: $color-white;

  &.minimal {
    border-top: none;
    padding: .25em 0;
  }

  p {
    font-size: 0.8em;
  }
}

// Info block

.info-block {
  p {
    padding: 0;
    margin: 0;
  }
}

// Mobile menu

/* Overlay style */

.va-overlay-close {
  @media #{$medium} {
    display: none;
  }
  &--icon {
    display: inline;
    margin: 0;
    padding: 1rem;
    width: auto;

    &:hover {
      background: transparent;
    }
  }
}


@media #{$medium} {
  .va-overlay-close {
    display: none;
  }
}

@media #{$small-only} {
  .va-mobile-searchclose  {
    border-radius: 0;
    display: block !important;
    width: 100% !important;
    margin: 0;
    width: auto;
    background: $color-primary;
  }

  .va-mobile-searchtrigger {
    padding: .5em;
    margin-top: 0;
    border-radius: .15em;
  }

  .va-overlay {
    background: rgba($color-primary-darkest, .95);
    height: 100%;
    left: 0;
    -webkit-transition: opacity 0.5s, visibility 0s 0.5s;
    opacity: 0;
    position: fixed;
    top: 0;
    transition: opacity 0.5s, visibility 0s 0.5s;
    visibility: hidden;
    width: 100%;
    z-index: 800;

    input[type='text'] {
      -webkit-appearance: none;
      border-radius: 3px 0 0 3px;
    }
  }

  .va-overlay--open {
    opacity: 1;
    visibility: visible;
    -webkit-transition: opacity 0.5s;
    transition: opacity 0.5s;

    .columns {
      padding: 0;
    }
  }

  .va-overlay .menu {
    -webkit-perspective: 1200px;
    perspective: 1200px;
    padding: 1em 1em;
  }

  .va-overlay form {
    opacity: 0.4;
    -webkit-transform: translateY(-25%) rotateX(35deg);
    transform: translateY(-25%) rotateX(35deg);
    -webkit-transition: -webkit-transform 0.5s, opacity 0.5s;
    transition: transform 0.5s, opacity 0.5s;
  }

  .va-overlay--open form {
    opacity: 1;
    -webkit-transform: rotateX(0deg);
    transform: rotateX(0deg);
  }

  .va-overlay--closed form {
    -webkit-transform: translateY(25%) rotateX(-35deg);
    transform: translateY(25%) rotateX(-35deg);
  }
  .va-overlay--closed {
    display: block;
    border: none;
    outline: none;
    z-index: 100;
  }

  .va-overlay-body {
    margin: 1rem auto;
  }

  @media screen and (max-height: 30.5em) {
    .overlay form {
      height: 70%;
    }
  }
}

// List overrides

ul li p {
  margin: 0;
  padding: 0;
}


// vets.gov branded apps
.vets-app {
  border-left: 3px solid $color-gold;
  display: inline-block;
  padding: 0 0 0 .5em !important;
}

// Tooltip
.js-simple-tooltip {
  font-family: 'Courier New', 'Courier', serif;
  font-weight:bold;
  cursor: pointer;
  display:inline-block;
  padding: 0;
  border-radius: 1.75em;
  background: $color-gray-dark;
  margin: 0 0 0 .5em;
  color: white;
  height: 1.75em;
  font-size: .8em;
  width: 1.75em;
  text-align: center;
  vertical-align: middle;
}
.simpletooltip[aria-hidden='true'] {
  display: none;
}
.simpletooltip_container {
  position: relative;
  display: inline-block;
}

.simpletooltip {
  position: absolute;
  z-index: 777;
  width: 11em;
  border-radius: .3em;
  background: $color-gray-dark;
  color: $color-white;
  padding: .6em;
  text-align: left;
  font-size: 1em;
  font-weight: 300;
  line-height: 1.3;
  right: auto;
  left: 100%;
  margin-left: .8em;
  white-space: normal;
  top: -110%;

  &:before {
    border-bottom: 10px solid transparent;  // left arrow slant
    border-top: 10px solid transparent; // right arrow slant
    border-right: 10px solid $color-gray-dark;
    content: '';
    font-size: 0;
    position: absolute;
    left: 0px;
    line-height: 0;
    margin-left: -10px;
    width:0;
    height:0;
    top: 39%;
  }
}

@media (max-width: 40.063em) {
  .simpletooltip {
    top: 100%;
    left: 45%;
    right: 0;
    margin: 0;
    margin-top: .7em;
    margin-left: -5em;

    &:before {
      top: -10px !important;
      right: auto;
      left: 45%;
      margin-left: -5px;
      margin-top: -10px;
      border: 10px solid transparent;
      border-bottom: 10px solid $color-gray-dark;
    }
  }
}

html.no-touchevents {
  .touch {display: none;}
  .no-touch {display: block;}
}

html.touchevents {
  .touch {display: block;}
  .no-touch {display: none;}
}

@-webkit-keyframes fadeIn {
  0% {
    opacity: 0;
  }

  100% {
    opacity: 1;
  }
}

@keyframes fadeIn {
  0% {
    opacity: 0;
  }

  100% {
    opacity: 1;
  }
}

.fadeIn {
  -webkit-animation-name: fadeIn;
  animation-name: fadeIn;
}

.va-code-block,
code[class*='language-'],
pre[class*='language-']  {
  background-color: $color-gray-lightest !important;
  font-size: .9em;
  line-height: inherit !important;
}

.va-address-block {
  margin-left: 5rem;
  border-left: 2px solid $color-primary;
  padding-left: 1rem;
}

//====== Flexbox related utility classes
.va-flex {
  display: -webkit-flex;
  display: flex;
}

// Vertically aligns at top when flex-direction: row;
// Aligns flush left when flex-direction: column
.va-flex--top {
  -webkit-align-items: flex-start;
  align-items: flex-start;
}

// Vertically aligns in the middle when flex-direction: row;
// Aligns center when flex-direction: column
.va-flex--ctr {
  -webkit-align-items: center;
  align-items: center;
}

// Stretches all flexbox items to be the same height when
// flex-direction: row
.va-flex--stretch {
  -webkit-align-items: stretch;
  align-items: stretch;
}

.sticky-action-box--container {
  position: relative;
}

.sticky-action-box {
  background-color: $color-gray-lightest;
  padding: 1.5rem;
  z-index: 1;

  a {
    margin-right: 0;
  }

  .show-for-large-up & {
    position: absolute;
    right: 0;
    top: 30px;
    width: 22rem;
  }

  .hide-for-large-up & {
    width: calc(100% + 0.9375rem + 0.9375rem);
    margin-left: -0.9375rem;
  }

  #content & p,
  #content & h3 {
    padding: 0;
    margin: 0;
  }

  p.small {
    font-size: 1em;
  }
}

.react-conatiner {
  padding: 2em 0;
}<|MERGE_RESOLUTION|>--- conflicted
+++ resolved
@@ -225,21 +225,6 @@
   text-decoration: none !important;
 }
 // Option for adding exit-icon to ghost buttons
-<<<<<<< HEAD
-.usa-button-outline-exit.usa-button-primary[href^=http]::after {
-  background-image: url(/img/icons/exit-icon-primary.png);
-  background-size: 1em auto;
-  display: inline-block;
-  width: 1em;
-  height: 1em;
-  // Content must have a decender in it
-  content: 'leave vets.gov';
-  background-repeat: no-repeat;
-  background-position: top center;
-  margin-left: .3em;
-  text-indent: -9999em;
-  padding-right: 1.1em;
-=======
 .usa-button-outline-exit.usa-button-primary[href^=http]{
   &::after {
     background-image: url(/img/icons/exit-icon-primary.png);
@@ -248,7 +233,7 @@
     width: 1em;
     height: 1em;
     // Content must have a decender in it
-    content: "leave vets.gov"; 
+    content: "leave vets.gov";
     background-repeat: no-repeat;
     background-position: top center;
     margin-left: .3em;
@@ -269,7 +254,6 @@
       }
     }
   }
->>>>>>> 67f480db
 }
 
 .usa-button-outline-exit.usa-button-primary[href^=http]:hover::after {
