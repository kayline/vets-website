html {
  font-size: $em-base;
  font-weight: 500;
  overflow: -moz-scrollbars-vertical;
}

html, body {
  padding: 0;
  margin: 0;
}

body {
  color: $color-gray-dark;
  font-family: $font-sans;
  font-size: $base-font-size;
}

// General
body, .home {
  background: $color-primary-darkest;
  background-size: contain;
  color: $color-white;
}

// Skip link
.show-on-focus {
  position: absolute;
  top: -10em;
  background: $color-white;
  padding: 1em;
  color: $color-primary-darkest;
  display: block;
  font-weight: 600;

  &:focus {
    position: inherit;
    top: auto;
    outline: 2px solid $color-gold;
  }
}

// row
body .row.full {
  width: 100%;
  max-width: 100%;
}

// Screen Readers

.sr-only {
  position: absolute;
  left: -9999em;
  float: left;
}

// Abbr

abbr {
  border-bottom: 0px !important;
  text-decoration: none;
  font-weight: inherit;
  font-style: inherit;
  color: inherit;
  cursor: pointer;
}

a {
  color: $color-link-default;
  text-decoration: underline;

  -webkit-transition-duration: 0.3s;
          transition-duration: 0.3s;

  -webkit-transition-timing-function: ease-in-out;
          transition-timing-function: ease-in-out;

  // Transition only these properties.
  -webkit-transition-property: color, background-color, border-color;
          transition-property: color, background-color, border-color;

  &:hover {
    background-color: rgba(0,0,0,0.05);
    color: inherit;
    text-decoration: underline;
  }
  &:active {
    background: rgba(0,0,0,.1);
  }
  &:visited {
    color: $color-visited;
  }
}

//======= Lists
ul {
  padding: 0 0 0 1.5em;
  list-style: square;
}

ol {
  margin: 0 0 0 1.25em;
  list-style-position: outside;
}

ul, ol {
  > ul, ol {
    margin: .5em 0 .5em 1.2em;
  }
}

// Definition lists
dd {
  margin-left: 0;
}

dd + dt {
  margin-top: 1.5em;
}


// Figure / Caption
figure {
  font-size: .85em;
  margin-left: -$column-gutter/2;
  margin-right: -$column-gutter/2;

  @include media($large-screen) {
    margin-left: -16.66667%;
    margin-right: -16.66667%;
  }
}

figcaption {
  color: $color-primary-darker;
}

// TODO: Evaluate whether we're using placeholders anywhere.
// Might be able to remove that chunk
// Change the placeholder color
input::-webkit-input-placeholder{
  color: $color-gray;
}
input::-moz-placeholder {
  color: $color-gray;
}

input:-ms-input-placeholder {
  color: $color-gray;
}

// Visually clear placeholder text on focus
input:focus::-webkit-input-placeholder{
  color: transparent;
}

input:focus::-moz-placeholder {
  color: transparent;
}

input:focus:-ms-input-placeholder {
  color: transparent;
}

// TODO(crew): Remove this at some point. Fix this by using JS for title casing or passing nav labels as an object.
.text-capitalize {
  text-transform: capitalize;
}

input.va-input-medium-large {
  max-width: 18rem;
}

hr {
  margin: 2.5em 0;
  margin: 3rem 0 2.5rem;
  border: 1px solid $color-gray-light;
}

// Utility classes
// TODO(css): Move these into a partial once there are enough
.va-util-rel,
.va-pos-rel {
  position: relative;
}

.va-pos-fixed {
  position: fixed;
}

// TODO(css): Fix this. Should use a less specific, less broad selector
// Interior rows
#content.interior a[href^='http://'],
#content.interior a[href^='https://'] {
  position: relative;
}

// Adds external icon to all links that begin
// with http (including https)
// Using this selector makes it easier for the content team to write content
// TODO: Refine this so that any links that do begin with https://vets.gov
// or https://www.vets.gov are excluded.
[href^=http] {
  // Using longhand properties instead of the shorthand to limit
  // risk and impact of side effects
  background-image: url(/img/icons/exit-icon.png);
  background-position: 100% 50%;
  background-repeat: no-repeat;
  background-size: 1em auto;
  padding-right: 1.2em;
}

// Logo and Header
.header {
  clear: both;
  padding: 0;
  margin: 0;

  .login-container {
    background: $color-primary-darkest;
    padding: 0.3em 0 0;
    white-space: nowrap;

    .row {
      padding: 0;
    }
  }
  
  .va-notice--banner {
    display: none !important;

    @include media($medium-screen) {
      display: block !important;
    }
  }
}

.va-header-logosearch {
  padding: 1em 0.75em 0;
}

.va-header-logo-wrapper {
  flex: 1 1 10rem;

  @include media($medium-large-screen) {
    flex-basis: 60rem;
  }
}

// Also see l-playbook for more styles
.va-header-logo {
  background-color: transparent;
  border-bottom: none;
  display: block;
  height: 40px;
  overflow: hidden;
  line-height: 1em;
  margin: 0;
  width: 164px;

  &:hover {
    .vets-logo-va path {
      fill: $color-gold;
    }
  }
}

.va-header-search-widescr {
  display: none;
  line-height: 1em;
  margin: 0;
  
  @include media($medium-large-screen) {
    display: inherit;
    flex: 1 1 80%;
  }
}

.vets-logo {
  display: block;
  height: inherit;
  width: inherit;

  &-vetsdotgov,
  &-va {
    path, rect {
      fill: $color-white;
    }
  }
}

// Headings
h1, h2 {
  font-family: $font-sans;
}

h1:first-child {
  margin-top: 0;
}

h3, h4, h5, h6 {
  color: $color-primary-darkest;
}

h3 {
  font-size: 1.8em;
  line-height: 1.5;
  font-weight: bold;
}

h4 {
  font-size: 1.35em;
  line-height: 1.5;
  font-weight: bold;
}

h5 {
  font-size: 1.15em;
  line-height: 1.5;
  font-weight: bold;
}

h6 {
  font-size: 0.9em;
  line-height: 1.5;
  font-weight: bold;
}

// Banner

#content {
  margin: 0;
  padding: 0;
  color: $color-gray-dark;
  overflow: hidden;
}

// TODO(css): Make these less specific. 
#content .popular-container {
  background: $color-white;
  text-align: center;

  .column-padded {
    padding-left: 1em;
    padding-right: 1em;
  }

  .flex {
    display: block;

    @include media($medium-large-screen) {
      display: flex;
    }
  }

  .mx-auto {
    margin-right: auto;
    margin-left: auto;
  }

  .gold-ruled {
    color: $color-primary-darker;
    padding-bottom: 0.5em;
    border-bottom: $color-va-accent solid 2px;
  }

  a {
    text-decoration: none;
    color: $color-base;

    &:hover {
      background: $color-white;
    }
  }

  .outline-link-block {
    border: $color-gray-light solid 2px;
    margin: 0.5em 0;
    padding: 0.5em 1em;
    display: flex;
    align-items: center;
    height: 100%;
    justify-content: center;
    font-size: 1.2em;

    &:hover {
      border: $color-primary-darker solid 2px;
    }
  }

  .stars-tagline {
    &:before{
      content: '';
      background: url(/img/stars.png) no-repeat top center;
      background-size: 100%;
      display: inline-block;
      height: 2em;
      width: 12em;
      margin-top: 2em;
    }

    margin-top: 0em;
  }
}

#content .splash {
  margin: 0;
  background: $color-white url(/img/design/background/veterans.jpg) center center no-repeat;
  background-size: cover;
  display: flex;
  align-items: center;


  p {
    color: $color-white;
    font-family: $font-sans;
  }

  h2.tagline {
    max-width: 11em;
    font-size: 2.5rem;
    font-family: 'Source Sans Pro','Helvetica','Arial',sans-serif;

    @include media($medium-large-screen) {
      max-width: 15em;
    }
  }

  span, h2 {
    padding: 0;
    display: inline;
    line-height: 1em;
    margin: 0;
    white-space: pre-wrap;
    color: $color-gray-dark;
    a {background: $color-white; color: $color-primary-darker;}
  }

  h2 span {
    clear: both;
    padding: 0.5em 0.4em;
    display: inline-block;
    line-height: 30px;
    background: $color-white;
    font-weight: bold;
    color: $color-primary-darker;

    @include media($medium-large-screen) {
      padding: 0.5em .75em;
      line-height: 1.3em;
      font-size: 3.5rem;
    }

    @include media($large-screen) {
      padding: 0.5em 0.4em;
    }
  }

  h2, h3, p {margin: 0; display: inline-block; font-family: $font-serif;}
  h2 {
    font-size: 2em;
    display: inline-block;

    @include media($small-screen) {
      font-size: 2em;
    }
  }

  h3 {font-weight: 500; font-size: 1.4em; color: $color-va-gray-cool-medium;}
}

.home {
  .splash {
    padding: 1em 0;
    min-height: 14em;

    @include media($medium-large-screen) {
      padding: 2em 0;
      min-height: 42.2rem;
    }

    @include media($large-screen) {
      padding-top: 2.5em;
      padding-bottom: 2.5em;
    }
  }
}

.splash--app {
  padding: 0 !important;

  h2 {
    margin: 0;
    padding: .2em;
    line-height: 1em;
    display: inline-block !important;
  }
}

// TODO(css): Remove !important once #content ul.breadcrumbs li.active
// is refactored.
.splash--alternate {

  li a {
    color: $color-primary-darkest !important;
    border-bottom: 2px solid $secondary-color !important;

    &:hover {
      border-bottom: 3px solid $color-gold !important;
    }
  }

  li.parent:after {
    color: #ccc !important;
  }
}

.va-facloc-tagline {
  color: $color-white;
  font-family: $font-sans;
  margin: .5em 0 1em 0 !important;
}

.pitch {
  padding: .5em 0;
  text-align: center;

  h2, h3 {
    color: $color-primary-darkest;
    font-weight: 400;
    padding: .75em;
    line-height: 1.3em;
    display: inline-block;
    margin: 0;
  }
}

// TODO(css): Remove .feature-list ul once it's
// refactored from the Markdown
.feature-list ul,
.va-list--feature {
  margin: 0;
  padding: 0;
  list-style: none outside;

  li {
    border-bottom: 1px solid #ccc;
    padding: 1em 0;

    &:last-of-type {
      border-bottom: none;
    }
  }

  a {
    font-weight: bold;
  }
}

.primary {

  p {
    padding-top: 0;
    margin-top: 0;
    
    &:nth-child(1),
    &:first-of-type {
      color: $color-primary-darker;
      letter-spacing: normal;
      font-size: 1.25em;
    }
  }

  h3 {
    padding: 0 0 .5em 0;
  }
}

.secondary {
  p:nth-child(1),
  p:first-of-type {
    color: initial;
    font-size: 1em;
    padding: 0;
  }
}

// TODO: Integrate USWDS and elements/_typography.scss
// and eliminate this declaration
.usa-content {
  max-width: $text-max-width;
}

// tagline
#content .tagline-content {
  p {
    font-size: 2.15em;
    border-bottom: 2px solid white;
    padding: 0 0 1em 0;
    margin: 0 0 2em 0;
    color: rgba(255,255,255,.7);
    line-height: 1.2em;
  }
}

// Content Callouts

#content .main .section.one {
  ul[class*='block-grid-'] {
    display: block;
    padding: 0;
    margin: 0;
    @media #{$small} {margin: 0 -0.625rem;}
  }
}

.call-out {
  background: $color-primary-alt-lightest;
  padding: 1em;
  clear: both;
  margin: 0 0 1.5em 0;
  p {
    margin-bottom: 0;
    padding-bottom: .5em
  }
  p:nth-child(1) {
    // TODO: refactor #content.interior .primary li p:first-of-type and remove !important
    font-size: 1.25em !important;
    color: $color-gray-dark;
    padding-bottom: inherit;
  }
  h3 {
    @media #{$small} {
      font-size: 1.65em;
    }
  }
  ul {
    margin: 0 0 .5em 1.5em;
    padding: 0;
    li {
      list-style: square;
      margin: 0;
    }
  }
}

.va-callout {
  background: $color-primary-alt-lightest;
  padding: 1em;
  clear: both;
  margin: 0 0 1.5em 0;

  dt {
    color: $color-primary-darkest;
    font-size: 1.65em;
    font-weight: bold;
    margin: 0 0 .5rem 0;
  }

  dd {
    margin-left: 0;
    padding-left: 0;
  }
  ul {
    margin: 0 0 .5rem 1.5rem;
    padding: 0;
  }
}

// Usually call out boxes will be definition lists, but
// sometimes they're unordered lists.
ul, ol {
  &.va-callout {
    li {
      margin-left: 3rem !important;
    }
  }
}

// Home page, 404 page
.navigation--major {
  .va-cards--2across {
    display:block;
  }

  .fourohfour &,
  .home & {
    padding-top: 1.5em;
  }
}

// Quick Links
.va-quicklinks {
  ul {
    margin-top: .8rem;
  }
  li {
    padding: .56rem 0;
  }
  h3 {
    line-height: 1.2em;
    // TODO: Drop the !important when .home #content h3 and
    // body.fourohfour #content h3 are straightened out.
    font-size: 1.65em !important;
    color: $color-primary-darkest !important;
    margin: 0 0 2.5em 0;
    padding: 0 0 .2em 0;
  }
}


// Content lead paragraphs

#content.interior .primary {
  li p:first-of-type,
  ul+p
   {
    font-weight: normal !important;
    color: $color-gray-dark;
    font-size: 1em;
    padding-bottom: 0;
  }
}

#content .main.interior {
  background: $color-white;
  a {text-decoration: underline;}
}

// Home page specific

.home #content {
  h2, h3, h4, h5, h6, p, ul, li, ol {color: $color-gray-dark;}

  .post-date {
    font-size: .5em; color: $color-gold;
  }

  h3 {
    line-height: 1.2em;
    font-size: 1.65em;
    color: $color-primary;
    margin: 0 0 2.5em 0;
    padding: 0 0 .2em 0;
  }

  h4 a {
    text-decoration: none;
    &:hover {
      border-bottom: 1px solid $color-white;
      color: $color-gold;
    }
  }

  .read-more {
    font-size: .5em;
    display: inline-block;
    border-bottom: 1px solid $secondary-color;
    color: $secondary-color;
    &:hover {
      background: none;
      color: $color-primary-darkest;
      background: rgba(1,1,1,.1);
      border-bottom: 1px solid $secondary-color;
    }
  }

  .section {
    padding: 4em 0 2em 0;
    text-align: left;
  }

  .section.main-menu {
    padding: 0em .5em 4em .5em;
    overflow: hidden;
  }


  .home #content .section h3.alternate {
    margin: 0 0 2em 0 !important; padding: 0;
  }

  .section.one {
    padding: 0 0 1.5em 0;
      @media #{$small} {padding: 2em 0 4em 0;}
  }

  .section.two {
    padding: 2em 0;
    a, h3 {color: $color-white;}
    h3 {border-bottom: none;}
    background: rgba(0,0,0,.1);
  }

  .section.three {
    background: $color-white;
    padding: 5em 0;
    h2, h3, h4, h5, h6, p, li {color: $color-va-gray-cool-dark;}
    h4 {margin: 0; padding: 0;}
    a {color: $color-primary-darkest;}
  }
}

#content .section.primary {
  background: none;
  padding: 2em 0;
  background: $color-primary;
  h1, h2, h3, h4, h5, h6, p, li {color: $color-white;}
  p {color: rgba(255,255,255,1);}
  a {color: $color-white;}
  ul li {list-style: square;}
}

#content .section.secondary {
  background: rgba(255,255,255,.85);
}

#content .section.tertiary {
  background: $polar;
}

#content .section.quaternary {
  background: $color-gray-lighter;
  h1, h2, h3, h4, h5, h6, p, li {color: $color-white;}
  h4 {font-weight: 700;}
  .cards {
    a {
      height:12em;
    }
  }
  .feature {background: none;}
}

#content .section.coda {
  background: $color-primary-darker;
  color: $color-white;
  h2, h3, h4, h5, h6, a {color: $color-white;}
  h4 {font-size: 1.5em;}
}

#content .section {
  h2, h3, h4, h5, h6 {margin: 0; padding: 0 0 .5em 0;}
  h2 {line-height: 1.2em;}
}

#content .section .feature {min-height: 11em;}

#content .panel {
  background: $color-gray-lightest;
  padding: 1em;
  margin-bottom: 1.5em;
  clear: both;
}

#content .section.secondary,
#content .section.tertiary,
#content .section.quaternary,
#content .section.coda {
  padding: 3em 0;
  h3 {
    font-size: 2.2em;
  }
}

// Sections

.section {
  background: $color-white;

  &.one {
    padding: 0;
  }

  &.two {
    padding: 0 0 4em 0;
    h3 {color: darken($color-green, 10);}
    clear: both;
  }
  &.three {clear: both; padding: 2em 0;}
}


// Action
.action {
  margin: 0 auto;
  text-align: left;

  .button {
    font-size: 1.25em;
    padding: 1em 3.5em;
  }
}

// Breadcrumbs
.va-nav-breadcrumbs {
  background: $color-white;
  color: $color-link-default;
  font-size: inherit;
  padding: 1em 0;


  li {
    display: inline-block;
    margin: .25em 0;
    padding: .25em 0 .25em 0;
    vertical-align: middle;

    &:after {
      content: ' › ';
      display: inline-block;
      padding: 0 .35em;
    }

    &.active {
      font-weight: bold;
      padding: .3em 0;

      &:after {
        content: '';
      }
    }
  }
  a {
    color: $color-link-default;
    display: inline-block;
    padding: 2px;

    &:hover {
      background: rgba(0,0,0,.1);
    }
  }
}

.va-nav-breadcrumbs-list {
  @extend .columns;
  float: none;
}

//===== Playbook and Facility Locator
.va-nav-breadcrumbs--playbook {
  background: none;
  margin: 0 0 1em 0;
  padding: 0;

  h2 {
    font-size: 1em;
  }

  li {
    text-transform: none;
    margin: .25em 0;
    padding: .1em;
    display: inline-block;
    line-height: 1.15em;
    vertical-align: middle;

    @media #{$small} {
      font-size: 1.35em;
    }

    &:hover  {
      border-bottom: none;
      text-decoration: none;
    }
  }

  .parent {
    padding-top: .5em;
    margin: 0 0 .75em 0;

    &:after {
      content:' › ';
      display: inline-block;
      color: $color-white;
      padding: 0 .5em;
    }
  }

  .active {
    background: $color-gold;
    color: $color-black;
    font: 400 1.35em / 1.15em $font-serif;
    margin: .5em 0;
    padding: .2em;

    @include media($medium-large-screen) {
      font-size: 1.8em;
    }

    &:before {
      content: '';
      padding: 0;
      margin: 0;
    }
  }

  a {
    border-bottom: 3px solid $color-white;
    text-decoration: none !important;
    color: $color-white;
    &:hover {
      text-decoration: none;
      background: rgba(0,0,0,.1);
      border-bottom: 3px solid $color-gold;
    }
  }
}




.va-breadcrumbs-heading {
  font-size: 1em !important;
}
//===== General List Styles

li {
  span.meta {
    display: inline-block;
    padding: .5em;
    color: $color-primary-darkest;
    background: rgba($color-primary-darkest,.05);
    font-weight: bold;
    float: right;
    margin: .5em 0 1em 1em;
  }
}
.inline-list {
  > li {
    float: left;
  }
  > * {
    display: block;
  }
}

//===== Navigation
.navigation {
 padding: 1em  0;

  @media #{$small} {
    padding: 1em 0 3em 0;
  }

  background: $color-gray-lightest;
  color: $color-primary-darkest;
  border-bottom: 2px solid $color-white;
  margin: 0 auto;
}

.draft {
  position: absolute;
  top: -3.5em;
  right: -5em;
  z-index: 1000;
  background: rgba($color-secondary-darkest, .9);
  color: $color-white;
  font-size: .85em;
  position: fixed;
  padding: 2.5em 4em 1em 4em;
  -ms-transform: rotate(45deg); /* IE 9 */
  -ms-transform-origin: 20% 40%; /* IE 9 */
  -webkit-transform: rotate(45deg); /* Chrome, Safari, Opera */
  -webkit-transform-origin: 20% 40%; /* Chrome, Safari, Opera */
  transform: rotate(45deg);
  transform-origin: 20% 40%;
}

// Cards

[class*='block-grid-']>li {
  padding: 0;
  @media #{$small} {
    padding: 0 0.625rem 1.25rem 0.625rem;
  }
}

// Telephone numbers
.tel {
  background: rgba(0,0,0,.05);
  padding: .2em;
  display: inline-block;
}

// Information Grid

.information-grid {
  strong {
    font-size: 1.3em;
    color: $color-primary-darkest;
  }

  p {
    font-size: .9em;
  }

  div {
    @media #{$small} {
      min-height: 12em;
    }

    background: $color-gray-lightest;
    background: rgba(0,0,0,.05);
    margin: 0 0 .5em 0;
    padding: .75em;

    &:hover, &:focus, &:active {
      background: rgba(0,0,0,.1);
    }
  }
  a {
    text-decoration: none;
    border-bottom: 2px solid $color-primary-darkest;
  }
}

.text-right {
  text-align: right;
}

// Footer
.footer {
  color: $color-white;
  margin: 0 auto;
  background: $color-primary-darkest;
  position: relative;
  overflow: hidden;

  @media (min-width: $medium-screen) {
    flex-wrap: nowrap;
  }

  .va-flex {
    flex-wrap: wrap;

    @media (min-width: $medium-screen) {
      flex-wrap: nowrap;
    }
  }
}

.footer-inner {
  padding: 2rem 1rem 0;
}

.footer-seal {
  background:url(/img/design/sprites/sprite.png)  no-repeat 0 -23px;
  background-size: 215px 72px;
  width: 215px;
  height: 49px;
  text-indent: -999em;
  overflow: hidden;
  margin-bottom: 3rem;

  @media (min-width: $medium-screen) {
    flex-wrap: nowrap;
    margin-bottom: 0;
  }
}

[class^=va-footer-linkgroup] {
  a {
    background: none;
    color: #fff;
    font-size: 1em;
    font-weight: 400;
    margin: .25em 0;
    text-decoration: underline;

    &:hover {
      color: $color-gold;
    }
  }
}

.va-footer-linkgroup {
  margin: 2em 0 0 0;
  flex: 0 1 100%;

  @media (min-width: $medium-screen) {
    flex: 0 1 25%;
    margin: 2em 0 1.5em 0;
  }

  dd {
    padding: .25em 0;
  }
  
  a {
    display: inline-block;
  }
}

[id=footer-contact] { 
  @media (max-width: $medium-screen) {
    order: -1;
  }

  @media (min-width: $medium-screen) {
    flex: 2 0 50%;
  }
}

.va-footer-linkgroup-title {
  -webkit-font-smoothing: antialiased;
  color: $color-white;
  font-weight: 700;
  font-size: 1em;
  margin: 0;
  padding: 0 0 1em 0;
}

.va-footer-linkgroup--inline {
  list-style: none;
  margin: 0 auto .5rem;
  padding: 0;

  li {
    padding: 0;
    display: inline-block;

    &:not(:last-child):after {
      content:'|';
      padding: 0 1rem;
    }

    a {
      background: none;
      padding: 0; 
    }
  }
}

[id=va-footer-supplementallinks] {
  align-items: flex-end;
  display: flex;
  flex-wrap: wrap;
  margin-top: 10rem;

  @media (min-width: $medium-screen) {
    flex-wrap: nowrap;
  }

  > div {
      &:first-child {
        @media (min-width: $medium-screen) {
          flex: 0 1 60%;
        }
      }

      &:last-child {
        order: -1;

        @media (min-width: $medium-screen) {
          order: 1;
          flex: 1 1 40%;
        }
      }
  }
}

.primary blockquote {
  margin: 0 0 1em 0;
  padding: 0 0 0 1em;
  border-left: 2px solid $color-gray-lighter;
  p {
    color: $color-primary-darker;
  }
}

[class^=va-wip] {
  padding: .576rem 1.08rem;
  font-size: 0.8em;
  font-weight: 400;

  a {
    color: inherit;
    background-image: none;
    padding: 0;
  }
}

.va-wip--wide {
  background: $color-gray-lightest;
  color: $color-gray-dark;
  display: none;
  font-size: 1.152rem;
  margin: auto;

  @include media($medium-large-screen) {
    display: block;
  }
}

.va-wip--narrow {
  border-top: 1px solid $color-primary-darker;
  color: $color-white;
<<<<<<< HEAD
=======
  margin-top: 3.2rem;
>>>>>>> 913bcb8d
  white-space: normal;

  @include media($medium-large-screen) {
    display: none;
  }
}

// Notice / feedback banners
.va-notice--banner {
  background: $color-gray-lightest;
  margin: 0 0 .75em 0;
  padding: 0;
  font-weight: 400;

  &-inner {
    margin: auto;
    max-width: 97rem;
    position: relative;
  }

  p {
    margin: 0;
  }

  a {
    background-image: none;
    color: inherit;
    padding: 0;
  }
}

.incompatible-browser-warning {
  padding: 0.5em;
  font-weight: bold;
  background: $color-gold-lightest;
  color: $color-black;
  font-size: .9em;
  display: none;

  &.visible {
    display: block;
  }
}

// Only used in the footer
.va-notice--banner--alt {
  background: $color-primary-darker;
  color: $color-white;
  padding: 1.25em 0;
  margin: 1.5em 0 0 0;
}

 // Feedback widget

.feedback-widget {
  overflow: hidden;

  @media #{$small-only} {
    text-align: center;
  }

  // Works with <= IE8
  &:last-child {
    opacity: 0.6;
    padding-left: 1em;

    &:hover {
      opacity: 1;
    }
  }

  .icon {
    background: url('/img/design/sprites/sprite.png') no-repeat -43px 0;
    background-size: 215px 72px;
    display: inline-block;
    width: 19px;
    height: 17px;
    vertical-align: middle;
    margin: 0 .5em 0 0;
  }
}

// Search

#search_form {
  padding: 1.1em 0;
  text-align: right;
  label {
    position: absolute;
    left: -9999em;
    font-size: 1px;
    overflow: hidden;
    float: left;
  }
  input[type='text'] {
    height: 3em;
    margin: 0;
    width: 100%;
    color: $color-gray-dark;
    padding: .2em;
    box-sizing: border-box;
  }

  input[type='submit'] {
    margin: 0;
    height: 3em;
    text-align: center !important;
    width: 100%;
    padding: 0;
    border-radius: 0px 3px 3px 0px;
  }
}

.search-button {
  margin: 1em .5em 0 0;
  padding: 0;

  @include media($xsmall-screen) {
    float: right;
    margin-top: 0.1em;
  }
}

.reveal-modal #search_form {
  margin-bottom: 1em;
}

.reveal-modal .close-reveal-modal {
  font-size: 1em;
  clear: both;
  text-decoration: none;
  color: $color-gray-dark;
  text-align: center;
  margin: 1em 0;
  position: relative;
  top: auto;
  display: block;
  padding: 1em 0;
  right: auto;
  width: 100%;
  bottom: auto;
}

//===================================
// Blog-related CSS
//===================================

// Info cards

.card {
  position: relative;
  margin: 0 0 1.5em 0;
  padding: 1em;
  border: 1px solid $color-gray-lightest;
  dt {font-weight: 700;}
  dd {
    padding: 0;
    margin: 0;
  }
  &.templates {
    height: 338px;
  }
  &:after {
    visibility: hidden;
    display: block;
    font-size: 0;
    content: ' ';
    clear: both;
    height: 0;
  }

  span {
    display: block;
  }

  .number {
    font-size: 3.25em;
    font-weight: 700;
    float: left;
    margin: 0;
    color: #003E73;
    line-height: .65em;
    display: inline-block;
    padding: 0 .125em 0 0;
  }

  .heading, .description {
    display: block;
  }

  .heading {
    color: $color-primary-alt-darkest;
    font-size: .8em;
    padding: 0;
  }

  .description {
    font-size: 1.25em;
    font-weight: 400;
    padding: .2em 0;
    text-align: left;
    display: inline-block;
    width: 100%;
    text-transform:uppercase;
  }

  &.information {
    background: rgba(0,0,0,.05);
  }

  &.info-graphic {
    border: 1px solid $color-white;
    background: none;
    padding: 1em 1em 0;
    line-height: 2.5;
    span.number {
      color: $color-white;
      display: inline-block;
    }
  }
}

// Actions

.actions {
  margin: 1em 0;
}

// Dividers

.divider {
  &.margin {
    padding-top: 1em;
    padding-bottom: 1em;
    margin-top: 1em;
    margin-bottom: 1em;
  }
  &.top {
    border-top: 1px solid #f0f0f0;
  }
  &.bottom {
    border-bottom: 1px solid #f0f0f0;
  }
}

// Steps

.feature {
  background: $polar;
  padding: 1em;
  margin: 0;
}

// Process line

.va-process,
.process {
  list-style: none;
  padding: 1em 0;
  position: relative;

  h2, h3, h4, h5, h6 {padding: .2em 0 0 0;}
  h5 {
    font-size: 1.3em;
    margin: 0;
    padding: 0 0 .5em 0;
  }
  h6, &-subtitle {
    font-size: 1.1em;
    margin: 0;
    padding: 0;
  }

  p:nth-child(1) {
    font-size: 1em;
    color: $color-gray-dark;
    padding-bottom: 0;
  }

  li {
    list-style: none;

    p:nth-child(1) {
      padding-bottom: inherit;
    }

    ol {
      margin: 0 0 1em 1.5em;
      padding: 0;
      li {list-style: decimal; padding: .25em 0;}
    }
    ul {
      margin: 0 0 1em 1.25em !important;
      padding: 0;
      li {list-style: square;}
    }
  &.step {
    border-left: 8px solid #ccc;
    padding: 0 0 2em 2em;
    margin: 0 !important;
  &.last {
    border-left: 0;
    padding-left: calc(2em + 8px);
  }

  }
  &.step.three.last,
  &.step.four.last,
  &.step.five.last,
  &.step.six.last,
  &.step.seven.last
   {
    &:before {
    margin-left: -2.7em
    }
  }

  ul {
    margin: .25em 0 1em 0;
    padding: 0;
    li {
      margin: 0;
      padding: .1em 0;

    }
  }
  ol {
    margin-top: .25em;
    margin-bottom: 1em;
    li {
      margin-left: .2em;
    }
  }

  &:before {
    color:$color-white;
    float: left;
    font-size: 1.3em;
    font-weight: 700;
    text-align: center;
    width: 2em;
    top: -.2em;
    margin-left: -2.7em;
    display: block;
    border: 4px solid $color-white;
    background: $olso-gray;
    border-radius: 4em;
    position: relative;
  }
}

#content.interior .primary .process li p:nth-child(1) {
  font-size: 1em;
  color: $color-gray-dark !important;
  padding-bottom: 0;
}

li.one:before {content: '1';}
li.two:before {content: '2';}
li.three:before {content: '3';}
li.four:before {content: '4';}
li.five:before {content: '5';}
li.six:before {content: '6';}
li.seven:before {content: '7';}
li.eight:before {content: '8';}
li.nine:before {content: '9';}
li.ten:before {content: '10';}
li.eleven:before {content: '11';}
li.twelve:before {content: '12';}
li.thirteen:before {content: '13';}
li.fourteen:before {content: '14';}
li.fifteen:before {content: '15';}
li.sixteen:before {content: '16';}
li.seventeen:before {content: '17';}
li.eighteen:before {content: '18';}
li.nineteen:before {content: '19';}
li.twenty:before {content: '20';}
}

// Panel list
.panel-list {
  background: rgba(0,0,0,.05);
  padding: 1em;
  position: relative;
  min-height: 12em;

  dt {
    color: $color-primary-darkest;
    padding: 0;
    font-weight: 700;
    font-size: 1.2em;
  }

  dd {
    padding: 0;
    margin: 0;
  }

  a {
    @extend .usa-button-primary;
    margin: .5em 0;
  }
}


// Highlight headings
// TODO(css): Consolidate these rules, possibly into a new class name
.highlight,
.va-h-ruled {
  border-bottom: 3px solid $primary-color;
  padding-bottom: .25em;
  font-weight: 700;
}

// Action bars
[class^='va-action-bar'] {
  background: $color-gray-lightest;
}

.va-action-bar--header {
  padding: .5em 0;
  text-align: right;
}

.va-action-bar--footer {
  padding: 1em 0;
}

.va-action-bar--start {
  background: $color-green-lightest;
  border-bottom: 3px solid $color-white;
}

// TODO: Deprecate .va-action-bar--header a.usa-button-primary.
// Use .va-button-primary and .va-button-secondary
// going forward.
// Drop !important from the lines below when everything
// is refactored.
.va-button-primary {
  background: $color-green !important;

  &:hover,
  &:focus {
    background-color: $color-green-darker !important;
    text-decoration: none !important;
  }

  svg {
    display: inline-block;
    height: 1.2rem;
    margin-left: .5rem;
    width: 1.2rem;
    vertical-align: -1px;
  }
}

.va-button-secondary {
  background-color: $color-primary-darker !important;

  &:hover,
  &:focus {
    background-color: $color-primary-darkest !important;
  }
}


// USDS component styles
// Accordion
.usa-accordion-content[aria-hidden=true] {
    display: none !important;
}

// Disclaimer
.disclaimer {
  padding: 1em 0;

  p {
    font-size: 1.28rem;
  }
  
  a {
    background-image: none;
    color: inherit;
    padding: 0;

    &:hover {
      color: $color-gold;
    }
  }
}

// Formerly .disclaimer.minimal
.va-note {
  color: $color-va-gray-cool-dark;
  font-size: 1.28rem;
  padding: .25em 0;
}

// Info block

.info-block {
  p {
    padding: 0;
    margin: 0;
  }
}

// Mobile menu
/* Overlay style */

.va-overlay-close {
  &--icon {
    display: inline;
    margin: 0;
    padding: 1rem;
    width: auto;

    &:hover {
      background: transparent;
    }
  }
}

.va-overlay {
  background: rgba($color-primary-darkest, .95);
  height: 100%;
  left: 0;
  -webkit-transition: opacity 0.5s, visibility 0s 0.5s;
  opacity: 0;
  position: fixed;
  top: 0;
  transition: opacity 0.5s, visibility 0s 0.5s;
  visibility: hidden;
  width: 100%;
  z-index: 800;

  input[type='text'] {
    -webkit-appearance: none;
    border-radius: 3px 0 0 3px;
  }
  @include media($medium-large-screen) {
    display: none;
  }
}

.va-mobile-searchclose  {
  border-radius: 0;
  display: block !important;
  width: 100% !important;
  margin: 0;
  width: auto;
  background: $color-primary;
}

.va-overlay--open {
  opacity: 1;
  visibility: visible;
  -webkit-transition: opacity 0.5s;
  transition: opacity 0.5s;

  .columns {
    padding: 0;
  }
}

.va-overlay .menu {
  -webkit-perspective: 1200px;
  perspective: 1200px;
  padding: 1em 1em;
}

.va-overlay form {
  opacity: 0.4;
  -webkit-transform: translateY(-25%) rotateX(35deg);
  transform: translateY(-25%) rotateX(35deg);
  -webkit-transition: -webkit-transform 0.5s, opacity 0.5s;
  transition: transform 0.5s, opacity 0.5s;
}

.va-overlay--open form {
  opacity: 1;
  -webkit-transform: rotateX(0deg);
  transform: rotateX(0deg);
}

.va-overlay-body {
  margin: 1rem auto;
}

@media (max-height: 30.5em) {
  .overlay form {
    height: 70%;
  }
}


@include media-maxwidth($medium-large-screen) {

}

// List overrides

ul li p {
  margin: 0;
  padding: 0;
}


// vets.gov branded apps
.vets-app {
  border-left: 3px solid $color-gold;
  display: inline-block;
  padding: 0 0 0 .5em !important;
}

// Tooltip
.js-simple-tooltip {
  font-family: 'Courier New', 'Courier', serif;
  font-weight:bold;
  cursor: pointer;
  display:inline-block;
  padding: 0;
  border-radius: 1.75em;
  background: $color-gray-dark;
  margin: 0 0 0 .5em;
  color: white;
  height: 1.75em;
  font-size: .8em;
  width: 1.75em;
  text-align: center;
  vertical-align: middle;
}
.simpletooltip[aria-hidden='true'] {
  display: none;
}
.simpletooltip_container {
  position: relative;
  display: inline-block;
}

.simpletooltip {
  position: absolute;
  z-index: 777;
  width: 11em;
  border-radius: .3em;
  background: $color-gray-dark;
  color: $color-white;
  padding: .6em;
  text-align: left;
  font-size: 1em;
  font-weight: 300;
  line-height: 1.3;
  right: auto;
  left: 100%;
  margin-left: .8em;
  white-space: normal;
  top: -110%;

  &:before {
    border-bottom: 10px solid transparent;  // left arrow slant
    border-top: 10px solid transparent; // right arrow slant
    border-right: 10px solid $color-gray-dark;
    content: '';
    font-size: 0;
    position: absolute;
    left: 0px;
    line-height: 0;
    margin-left: -10px;
    width:0;
    height:0;
    top: 39%;
  }
}

@include media($medium-screen) {
  .simpletooltip {
    top: 100%;
    left: 45%;
    right: 0;
    margin: 0;
    margin-top: .7em;
    margin-left: -5em;

    &:before {
      top: -10px !important;
      right: auto;
      left: 45%;
      margin-left: -5px;
      margin-top: -10px;
      border: 10px solid transparent;
      border-bottom: 10px solid $color-gray-dark;
    }
  }
}

html.no-touchevents {
  .touch {display: none;}
  .no-touch {display: block;}
}

html.touchevents {
  .touch {display: block;}
  .no-touch {display: none;}
}

@-webkit-keyframes fadeIn {
  0% {
    opacity: 0;
  }

  100% {
    opacity: 1;
  }
}

@keyframes fadeIn {
  0% {
    opacity: 0;
  }

  100% {
    opacity: 1;
  }
}

.fadeIn {
  -webkit-animation-name: fadeIn;
  animation-name: fadeIn;
}

.va-code-block,
code[class*='language-'],
pre[class*='language-']  {
  background-color: $color-gray-lightest !important;
  font-size: .9em;
  line-height: inherit !important;
}

.va-address-block {
  margin-left: 5rem;
  border-left: 2px solid $color-primary;
  padding-left: 1rem;
}

//====== Flexbox related utility classes
.va-flex {
  display: -webkit-flex;
  display: flex;
}

// Vertically aligns at top when flex-direction: row;
// Aligns flush left when flex-direction: column
.va-flex--top {
  -webkit-align-items: flex-start;
  align-items: flex-start;
}

// Vertically aligns in the middle when flex-direction: row;
// Aligns center when flex-direction: column
.va-flex--ctr {
  -webkit-align-items: center;
  align-items: center;
}

// Stretches all flexbox items to be the same height when
// flex-direction: row
.va-flex--stretch {
  -webkit-align-items: stretch;
  align-items: stretch;
}

.sticky-action-box--container {
  position: relative;
}

.sticky-action-box {
  background-color: $color-gray-lightest;
  padding: 1.5rem;
  z-index: 1;

  a {
    margin-right: 0;
  }

  .show-for-large-up & {
    position: absolute;
    right: 0;
    top: 30px;
    width: 22rem;
  }

  .hide-for-large-up & {
    width: calc(100% + 0.9375rem + 0.9375rem);
    margin-left: -0.9375rem;
  }

  #content & p,
  #content & h3 {
    padding: 0;
    margin: 0;
  }

  p.small {
    font-size: 1em;
  }
}

.react-conatiner {
  padding: 2em 0;
}

p.info-message {
  font-size: 1.5em;
}


//==================
// New .plain rewrite
//===================

.va-list--plain {
  list-style: none;
  padding-left: 0;
}

// Used for sidebar / aside style lists of links
.va-rellinks {
  margin-top: 0;

  li {
    padding: .8rem 0
  }
}

// Last updated

.last-updated {
  margin-top: 1.5em;
  border-top: 2px solid #f1f1f1;
  padding: 1em 0;
  p {
    font-size: 1em !important;
    color: #323a45 !important;
  }
}

.va-search-form--narrowscr {
  [type="text"] {
    flex: 2 1 10rem;
  }
  [type="submit"] {
    flex: 0 1 14rem;
  }
}

.va-search-form--widescr {
  display: none;

  @include media($medium-large-screen) {
    display: inline-block;
  }
}<|MERGE_RESOLUTION|>--- conflicted
+++ resolved
@@ -1294,10 +1294,7 @@
 .va-wip--narrow {
   border-top: 1px solid $color-primary-darker;
   color: $color-white;
-<<<<<<< HEAD
-=======
   margin-top: 3.2rem;
->>>>>>> 913bcb8d
   white-space: normal;
 
   @include media($medium-large-screen) {
