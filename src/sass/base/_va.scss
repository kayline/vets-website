html, body {
  padding: 0;
  margin: 0;
}

html {
  font-size: $em-base;
  font-weight: 500;
}

body {
  background: $color-white;
  color: $color-gray-dark;
  font-family: $font-sans;
  font-size: $base-font-size;

  &.modal-open {
    overflow: hidden;
  }
}

// Skip link
.show-on-focus {
  position: absolute;
  top: -10em;
  background: $color-white;
  padding: 1em;
  color: $color-primary-darkest;
  display: block;
  font-weight: 600;

  &:focus {
    position: inherit;
    top: auto;
    outline: 2px solid $color-gold;
  }
}

// row
body .row.full {
  width: 100%;
  max-width: 100%;
}

// Screen Readers

.sr-only {
  position: absolute;
  left: -9999em;
  float: left;
}

// Abbr

abbr {
  border-bottom: 0px !important;
  text-decoration: none;
  font-weight: inherit;
  font-style: inherit;
  color: inherit;
  cursor: pointer;
}

a {
  color: $color-link-default;
  text-decoration: underline;

  -webkit-transition-duration: 0.3s;
          transition-duration: 0.3s;

  -webkit-transition-timing-function: ease-in-out;
          transition-timing-function: ease-in-out;

  // Transition only these properties.
  -webkit-transition-property: color, background-color, border-color;
          transition-property: color, background-color, border-color;

  &:hover {
    background-color: $color-link-default-hover;
    color: inherit;
    text-decoration: underline;
  }
  &:active {
    background: $color-link-default-hover;
  }
  &:visited {
    color: $color-visited;
  }
}

//======= Lists
ul {
  padding: 0 0 0 1.5em;
  list-style: square;
}

ol {
  margin: 0 0 0 1.25em;
  list-style-position: outside;
}

ul, ol {
  > ul, ol {
    margin: .5em 0 .5em 1.2em;
  }
}

// Definition lists
dd {
  margin-left: 0;
}

dd + dt {
  margin-top: 1.5em;
}


// Figure / Caption
figure {
  font-size: .85em;
  margin-left: -$column-gutter/2;
  margin-right: -$column-gutter/2;

  @include media($large-screen) {
    margin-left: -16.66667%;
    margin-right: -16.66667%;
  }
}

figcaption {
  color: $color-primary-darker;
}

input::-webkit-input-placeholder{
  color: $color-gray;
}
input::-moz-placeholder {
  color: $color-gray;
}

input:-ms-input-placeholder {
  color: $color-gray;
}

// Visually clear placeholder text on focus
input:focus::-webkit-input-placeholder{
  color: transparent;
}

input:focus::-moz-placeholder {
  color: transparent;
}

input:focus:-ms-input-placeholder {
  color: transparent;
}

input.va-input-medium-large {
  max-width: 18rem;
}

// TODO(crew): Remove this at some point. Fix this by using JS for title casing or passing nav labels as an object.
.text-capitalize {
  text-transform: capitalize;
}

hr {
  margin: 2.5em 0;
  margin: 3rem 0 2.5rem;
  border: 1px solid $color-gray-light;
}

// Utility classes
// TODO(css): Move these into a partial once there are enough
.va-util-rel,
.va-pos-rel {
  position: relative;
}

.va-pos-fixed {
  position: fixed;
}

// Adds external icon to all links that begin
// with http (including https)
// Using this selector makes it easier for the content team to write content
[href^=http],
[rel=external] {
  // Using longhand properties instead of the shorthand to limit
  // risk and impact of side effects
  background-image: url(/img/icons/exit-icon.png);
  background-position: 100% 50%;
  background-repeat: no-repeat;
  background-size: 1em auto;
  padding-right: 1.2em;
  position: relative;
}

// Logo and Header
.header {
  background: $color-primary-darkest;
  color: $color-white;
  clear: both;
  margin: 0;
  padding: 0;

  @include media($medium-screen) {
    position: relative;
  }

.login-container {
  background: $color-primary-darkest;
  flex-wrap: wrap;
  white-space: nowrap;

  .row {
    padding: 0;
  }

   @include media($medium-large-screen) {
    flex: 1 0 100%;
  }
}

}

#va-header-logo-menu {
  flex-wrap: wrap;
  padding: 1em 0.75em 0;

  @include media($medium-large-screen) {
    padding-bottom: 0;
  }
}

.va-header-logo-wrapper {
  flex: 1 0 164px;

  @include media($medium-large-screen) {
    flex-basis: 6rem;
  }
}

// Also see l-playbook for more styles
.va-header-logo {
  background-color: transparent;
  border-bottom: none;
  display: block;
  height: 40px;
  //padding-left: .5rem;
  margin: 0;
  width: 164px;

  &:hover {
    .vets-logo-va path {
      fill: $color-gold;
    }
  }
}

.va-header-search-widescr {
  display: none;
  line-height: 1em;
  margin: 0;

  @include media($medium-large-screen) {
    display: inherit;
    flex: 1 1 80%;
  }
}

.vets-logo {
  display: block;
  height: inherit;
  width: inherit;

  &-vetsdotgov,
  &-va {
    path, rect {
      fill: $color-white;
    }
  }
}

// Headings
h1, h2 {
  font-family: $font-sans;
}

h1:first-child {
  margin-top: 0;
}

h2, h3, h4, h5, h6 {
  margin: 0;
  padding: 0 0 .5em 0;
}

h2 {
  @include heading-2;
}

h3, h4, h5, h6 {
  color: $color-primary-darkest;
}

h3 {
  @include heading-3;
}

h4 {
  @include heading-4;
}

h5 {
  @include heading-5;
}

h6 {
  @include heading-6;
}

.text-center {
  text-align: center;
}

// Banner

#content {
  margin: 0;
  padding: 0;
  color: $color-gray-dark;
  overflow: hidden;
}

<<<<<<< HEAD
=======
// TODO(css): Make these less specific.
.popular-container {
  background: $color-white;
  padding: 0 1rem;

  > h3 {
    padding: 2.4rem 0;
    text-align: center;
  }

  .va-flex {
    justify-content: center;

    @include media($medium-large-screen) {
      margin: auto;
    }

    @include media-maxwidth($small-screen) {
      display: block;
    }
  }

  .va-h-ruled--a {
    margin: 2.4rem 1.6rem 0;

    @include media($medium-large-screen) {
      max-width: 41%;
      margin: 2.4rem auto;
    }
  }

  .usa-button {
    @include media($medium-screen) {
      flex: 0 1 33%;
      margin: 0;
      &:nth-child(even) {
        margin: 0 3rem;
      }
    }
  }

  .va-flex {
    justify-content: space-between;
    margin-left: .5rem;
    margin-right: .5rem;

    @include media-maxwidth($small-screen) {
      display: block;
    }
  }
}

>>>>>>> 524b6259
.va-facloc-tagline {
  color: $color-white;
  font-family: $font-sans;
  margin: .5em 0 1em 0 !important;
}


// TODO(css): Remove .feature-list ul once it"s
// refactored from the Markdown
.feature-list ul,
.va-list--feature {
  margin: 0;
  padding: 0;
  list-style: none outside;

  li {
    border-bottom: 1px solid $color-gray-light;
    padding: 1em 0;

    &:last-of-type {
      border-bottom: none;
    }
  }

  a {
    font-weight: bold;
  }
}

.primary {
  p {
    padding-top: 0;
    margin-top: 0;
  }
}

.va-introtext {
  color: $color-primary-darker;
  letter-spacing: normal;
  font-size: 1.25em;
}

.secondary {
  p:nth-child(1),
  p:first-of-type {
    color: initial;
    font-size: 1em;
    padding: 0;
  }
}

// TODO: Integrate USWDS and elements/_typography.scss
// and eliminate this declaration
.usa-content {
  max-width: $text-max-width;
}

//====================
// Content callout boxes
// ===================

.feature {
  background: $color-primary-alt-lightest;
  padding: 1em;
  clear: both;
  margin: 0 0 1.5em 0;
  min-height: 11em;

  p {
    color: inherit !important;
    font: inherit !important;
    margin-bottom: 0;
    padding-bottom: .5em;

    &:nth-child(1) {
      font-size: 1.25em !important;
      color: $color-gray-dark !important;
      padding-bottom: inherit;
    }
  }

  h3 {
    font-size: 1.65em;
  }
  ul {
    margin: 0 0 .5em 1.5em;
    padding: 0;
    li {
      list-style: square;
      margin: 0;
    }
  }
}

.va-callout {
  background: $color-primary-alt-lightest;
  padding: 1em;
  clear: both;
  margin: 0 0 1.5em 0;

  dt {
    color: $color-primary-darkest;
    font-size: 1.65em;
    font-weight: bold;
    margin: 0 0 .5rem 0;
  }

  dd {
    margin-left: 0;
    padding-left: 0;
  }
  ul {
    margin: 0 0 .5rem 1.5rem;
    padding: 0;
  }
}

// Usually call out boxes will be definition lists, but
// sometimes they"re unordered lists.
ul, ol {
  &.va-callout {
    li {
      margin-left: 3rem !important;
    }
  }
}

//====================
// Home, 404 page, maintenance page
// ===================

.navigation--major {
  .va-cards--2across {
    display: block;
  }

  .home & {
    padding: 1.5em .5em 4em;
  }
}

// Quick Links
.va-quicklinks {
  ul {
    margin-top: .8rem;
  }
  li {
    padding: .56rem 0;
  }
  h3 {
    line-height: 1.2em;
    // TODO: Drop the !important when .home #content h3 and
    // body.fourohfour #content h3 are straightened out.
    font-size: 1.65em;
    color: $color-primary-darkest;
    margin: 0 0 1rem 0;
    padding: 0 0 .2em 0;
  }

  &--commpop {
    padding-bottom: 6.4rem;
  }
}

.maintenance-page {
  padding-top: 3.2rem;

  .text-center {
    margin: auto;
  }
}

//========================
// 404 page only
//========================

#search_form {
  position: relative;
  width: 100%;

  label {
    left: -9999rem;
    position: absolute;
  }

  [type=text] {
    height: 5.7rem;
    margin: 0;
    max-width: 100%;
  }

  [type=submit] {
    border-radius: 0 3px 3px 0;
    height: 5.7rem;
    margin: 0;
  }
}

// Content lead paragraphs

#content.interior .primary {
  li p:first-of-type,
  ul+p
   {
    font-weight: normal !important;
    color: $color-gray-dark;
    font-size: 1em;
    padding-bottom: 0;
  }
}

#content .section.primary {
  background: none;
  padding: 2em 0;
  background: $color-primary;
  h1, h2, h3, h4, h5, h6, p, li {color: $color-white;}
  p {color: $color-white;}
  a {color: $color-white;}
  ul li {list-style: square;}
}

#content .section.secondary {
  padding: 3em 0;
  h3 {
    font-size: 2.2em;
  }
}



#content .panel {
  background: $color-gray-lightest;
  padding: 1em;
  margin-bottom: 1.5em;
  clear: both;
}


// Action
.action {
  margin: 0 auto;
  text-align: left;

  .button {
    font-size: 1.25em;
    padding: 1em 3.5em;
  }
}

// Breadcrumbs
.va-nav-breadcrumbs {
  background: $color-white;
  color: $color-link-default;
  font-size: inherit;
  padding: 1em 0;

  // Gate / Sign-in pages only
  &--gate {
    margin-bottom: -2em;
  }

  li {
    display: inline-block;
    margin: .25em 0;
    padding: .25em 0 .25em 0;
    vertical-align: middle;

    &:after {
      content: " › ";
      display: inline-block;
      padding: 0 .35em;
    }

    &.active {
      font-weight: bold;
      padding: .3em 0;

      &:after {
        content: "";
      }
    }
  }
  a {
    color: $color-link-default;
    display: inline-block;
    padding: 2px;

    &:hover {
      background: $color-link-default-hover;
    }
  }
}

.va-nav-breadcrumbs-list {
  float: none;
  position: relative;
}

//===== Playbook and Facility Locator
.va-nav-breadcrumbs--playbook {
  background: none;
  margin: 0 0 1em 0;
  padding: 0;

  h2 {
    font-size: 1em;
  }

  li {
    text-transform: none;
    margin: .25em 0;
    padding: .1em;
    display: inline-block;
    line-height: 1.15em;
    vertical-align: middle;
    font-size: 1.35em;

    &:hover  {
      border-bottom: none;
      text-decoration: none;
    }
  }

  .parent {
    padding-top: .5em;
    margin: 0 0 .75em 0;

    &:after {
      content: " › ";
      display: inline-block;
      color: $color-white;
      padding: 0 .5em;
    }
  }

  .active {
    background: $color-gold;
    color: $color-black;
    font: 400 1.35em / 1.15em $font-serif;
    margin: .5em 0;
    padding: .2em;

    @include media($medium-large-screen) {
      font-size: 1.8em;
    }

    &:before {
      content: "";
      padding: 0;
      margin: 0;
    }
  }

  a {
    border-bottom: 3px solid $color-white;
    text-decoration: none !important;
    color: $color-white;
    &:hover {
      text-decoration: none;
      background: $color-link-default-hover;
      border-bottom: 3px solid $color-gold;
    }
  }
}

.va-breadcrumbs-heading {
  font-size: 1em !important;
}
//===== General List Styles

li {
  span.meta {
    display: inline-block;
    padding: .5em;
    color: $color-primary-darkest;
    background: $color-link-default-hover;
    font-weight: bold;
    float: right;
    margin: .5em 0 1em 1em;
  }
}
.inline-list {
  > li {
    float: left;
  }
  > * {
    display: block;
  }
}

//===== Navigation
.navigation {
  padding: 1em 0 3em 0;
  background: $color-gray-lightest;
  color: $color-primary-darkest;
  border-bottom: 2px solid $color-white;
  margin: 0 auto;
}

// Cards
[class*="block-grid-"] > li {
  padding: 0 0.625rem 1.25rem 0.625rem;
}

// Telephone numbers
.tel {
  background: $color-link-default-hover;
  padding: .2em;
  display: inline-block;
}

// Information Grid

.information-grid {
  strong {
    font-size: 1.3em;
    color: $color-primary-darkest;
  }

  p {
    font-size: .9em;
  }

  div {
    background: $color-gray-lightest;
    background: $color-link-default-hover;
    margin: 0 0 .5em 0;
    padding: .75em;

    &:hover, &:focus, &:active {
      background: $color-link-default-hover;
    }
  }
  a {
    text-decoration: none;
    border-bottom: 2px solid $color-primary-darkest;
  }
}

.text-right {
  text-align: right;
}

.primary blockquote {
  margin: 0 0 1em 0;
  padding: 0 0 0 1em;
  border-left: 2px solid $color-gray-lighter;
  p {
    color: $color-primary-darker;
  }
}

[class^=va-wip] {
  padding: .576rem 1.08rem;
  font-size: 0.8em;
  font-weight: 400;

  a {
    color: inherit;
    background-image: none;
    padding: 0;
  }
}

.va-wip {
  background: $color-white;
  color: $color-gray-dark;
  display: none;
  font-size: 1.152rem;
  margin: auto;

  @include media($medium-large-screen) {
    background: $color-gray-lightest;
    display: block;
  }
}

.va-wip--narrow {
  border-top: 1px solid $color-primary-darker;
  color: $color-white;
  margin-top: 3.2rem;
  white-space: normal;

  @include media($medium-large-screen) {
    display: none;
  }
}

// Notice / feedback banners
.va-notice--banner {
  background: $color-white;
  margin: 0 0 .75em 0;
  padding: 0;
  font-weight: 400;

  @include media($medium-large-screen) {
    background: $color-gray-lightest;
  }

  &-inner {
    margin: auto;
    max-width: 97rem;
    position: relative;
  }

  p {
    margin: 0;
  }

  a {
    background-image: none;
    color: inherit;
    padding: 0;
  }
}

.incompatible-browser-warning {
  padding: 0.5em;
  font-weight: bold;
  background: $color-gold-lightest;
  color: $color-black;
  font-size: .9em;
  display: none;

  &.visible {
    display: block;
  }
}

// Only used in the footer
.va-notice--banner--alt {
  background: $color-primary-darker;
  color: $color-white;
  padding: 1.25em 0;
  margin: 1.5em 0 0 0;
}

 // Feedback widget

.feedback-widget {
  text-align: center;
  overflow: hidden;

  &:hover {
    color: $color-gold;
  }

  @include media($medium-large-screen) {
    text-align: left;
  }

  .icon {
    background: url("/img/design/sprites/sprite.png") no-repeat -43px 0;
    background-size: 215px 72px;
    display: inline-block;
    width: 19px;
    height: 17px;
    vertical-align: middle;
    margin: 0 .5em 0 0;
  }
}

// Search

.search-button {
  margin: 1em .5em 0 0;
  padding: 0;

  @include media($xsmall-screen) {
    float: right;
    margin-top: 0.1em;
  }
}

//===================================
// Blog-related CSS
//===================================

// Info cards

.card {
  position: relative;
  margin: 0 0 1.5em 0;
  padding: 1em;
  border: 1px solid $color-gray-lightest;
  dt {font-weight: 700;}
  dd {
    padding: 0;
    margin: 0;
  }
  &.templates {
    height: 338px;
  }
  &:after {
    visibility: hidden;
    display: block;
    font-size: 0;
    content: " ";
    clear: both;
    height: 0;
  }

  span {
    display: block;
  }

  .number {
    font-size: 2em;
    font-weight: 700;
    float: left;
    margin: 0;
    color: color-primary-darker;
    line-height: 1em;
    padding: 0 0 .5em;
    border-bottom: 1px solid $color-gray-light;
  }

  .heading, .description {
    display: block;
  }

  .heading {
    color: $color-primary-alt-darkest;
    font-size: .8em;
    padding: 0;
  }

  .description {
    font-size: 1em;
    font-weight: 400;
    padding: .3em 0 0;
    text-align: left;
    width: 100%;
    float: left;
  }

  &.information {
    background: $color-link-default-hover;
    padding: 1em;
  }

  &.info-graphic {
    border: 1px solid $color-white;
    background: none;
    padding: 1em 1em 0;
    line-height: 2.5;
    span.number {
      color: $color-white;
      display: inline-block;
    }
  }
}

// Actions

.actions {
  margin: 1em 0;
}

// Dividers

.divider {
  &.margin {
    padding-top: 1em;
    padding-bottom: 1em;
    margin-top: 1em;
    margin-bottom: 1em;
  }
  &.top {
    border-top: 1px solid $color-gray-lightest;
  }
  &.bottom {
    border-bottom: 1px solid $color-gray-lightest;
  }
}

// Panel list
.panel-list {
  background: $color-link-default-hover;
  padding: 1em;
  position: relative;
  min-height: 12em;

  dt {
    color: $color-primary-darkest;
    padding: 0;
    font-weight: 700;
    font-size: 1.2em;
  }

  dd {
    padding: 0;
    margin: 0;
  }

  a {
    margin: .5em 0;
  }
}


// Highlight headings
// TODO(css): Consolidate these rules, possibly into a new class name
.highlight,
.va-h-ruled {
  border-bottom: 3px solid $color-primary;
  padding-bottom: .25em;
  font-weight: 700;
}

// Ruled headings with VA Accent color. (Currently gold metal)
.va-h-ruled--a {
  color: $color-primary-darker;
  padding-bottom: 0.5em;
  border-bottom: $color-va-accent solid 2px;
}

// If this divider gets reused and with text in the middle
// you should create a variation of this rule that accounts
// for the size of the text.
.va-h-ruled--stars {
  display: flex;
  justify-content: center;
  align-items: center;

  // Flexbox magic means that setting a margin on ::before
  // applies the same margin to ::after
  &::before {
    margin-right: 12rem;
  }

  &::before,
  &::after {
    border-top: 1px solid $color-gray-light;
    content: " ";
    flex: 1 1 50%;
    padding: 1rem 0;
  }

  background: url(/img/stars.png) no-repeat center;
  background-size: 11rem auto;
  margin: 1.6rem auto auto;
  padding: 2rem 0 0;
  text-align: center;

  @include media($medium-screen) {
    padding-left: 0;
  }
}

// Action bars
[class^="va-action-bar"] {
  background: $color-gray-lightest;
}

.va-action-bar--header {
  padding: .5em 0;
  text-align: right;
}

.va-action-bar--footer {
  padding: 1em 0;
}

.va-action-bar--start {
  background: $color-green-lightest;
  border-bottom: 3px solid $color-white;
}

// TODO: Deprecate .va-action-bar--header a.usa-button-primary.
// Use .va-button-primary and .va-button-secondary
// going forward.
// Drop !important from the lines below when everything
// is refactored.
.va-button-primary {
  background: $color-green !important;

  &:hover,
  &:focus {
    background-color: $color-green-darker !important;
    text-decoration: none !important;
  }

  svg {
    display: inline-block;
    height: 1.2rem;
    margin-left: .5rem;
    width: 1.2rem;
    vertical-align: -1px;
  }
}

.va-button-secondary {
  background-color: $color-primary-darker !important;

  &:hover,
  &:focus {
    background-color: $color-primary-darkest !important;
  }
}


// USDS component styles
// Accordion
.usa-accordion-content[aria-hidden=true] {
    display: none !important;
}

// Disclaimer
.disclaimer {
  padding: 1em 0;

  p {
    font-size: 1.28rem;
  }

  a {
    background-image: none;
    color: inherit;
    padding: 0;

    &:hover {
      color: $color-gold;
    }
  }
}

// Formerly .disclaimer.minimal
.va-note {
  color: $color-gray-light;
  font-size: 1.28rem;
  padding: .25em 0;
}

// Info block

.info-block {
  p {
    padding: 0;
    margin: 0;
  }
}

// List overrides

ul li p {
  margin: 0;
  padding: 0;
}


// vets.gov branded apps
.vets-app {
  border-left: 3px solid $color-gold;
  display: inline-block;
  padding: 0 0 0 .5em !important;
}

// Tooltip
.js-simple-tooltip {
  font-family: "Courier New", "Courier", serif;
  font-weight: bold;
  cursor: pointer;
  display: inline-block;
  padding: 0;
  border-radius: 1.75em;
  background: $color-gray-dark;
  margin: 0 0 0 .5em;
  color: $color-white;
  height: 1.75em;
  font-size: .8em;
  width: 1.75em;
  text-align: center;
  vertical-align: middle;
}
.simpletooltip[aria-hidden="true"] {
  display: none;
}
.simpletooltip_container {
  position: relative;
  display: inline-block;
}

.simpletooltip {
  position: absolute;
  z-index: 777;
  width: 11em;
  border-radius: .3em;
  background: $color-gray-dark;
  color: $color-white;
  padding: .6em;
  text-align: left;
  font-size: 1em;
  font-weight: 300;
  line-height: 1.3;
  right: auto;
  left: 100%;
  margin-left: .8em;
  white-space: normal;
  top: -110%;

  &:before {
    border-bottom: 10px solid transparent;  // left arrow slant
    border-top: 10px solid transparent; // right arrow slant
    border-right: 10px solid $color-gray-dark;
    content: "";
    font-size: 0;
    position: absolute;
    left: 0px;
    line-height: 0;
    margin-left: -10px;
    width: 0;
    height: 0;
    top: 39%;
  }
}

@include media($medium-screen) {
  .simpletooltip {
    top: 100%;
    left: 45%;
    right: 0;
    margin: 0;
    margin-top: .7em;
    margin-left: -5em;

    &:before {
      top: -10px !important;
      right: auto;
      left: 45%;
      margin-left: -5px;
      margin-top: -10px;
      border: 10px solid transparent;
      border-bottom: 10px solid $color-gray-dark;
    }
  }
}

html.no-touchevents {
  .touch {display: none;}
  .no-touch {display: block;}
}

html.touchevents {
  .touch {display: block;}
  .no-touch {display: none;}
}

@-webkit-keyframes fadeIn {
  0% {
    opacity: 0;
  }

  100% {
    opacity: 1;
  }
}

@keyframes fadeIn {
  0% {
    opacity: 0;
  }

  100% {
    opacity: 1;
  }
}

.fadeIn {
  -webkit-animation-name: fadeIn;
  animation-name: fadeIn;
}

.va-code-block,
code[class*="language-"],
pre[class*="language-"]  {
  background-color: $color-gray-lightest !important;
  font-size: .9em;
  line-height: inherit !important;
}

.va-address-block {
  margin-left: 5rem;
  border-left: 2px solid $color-primary;
  padding-left: 1rem;
}

//====== Flexbox related utility classes
.va-flex {
  display: -webkit-flex;
  display: flex;
}

// Vertically aligns at top when flex-direction: row;
// Aligns flush left when flex-direction: column
.va-flex--top {
  -webkit-align-items: flex-start;
  align-items: flex-start;
}

// Vertically aligns in the middle when flex-direction: row;
// Aligns center horizontally when flex-direction: column
.va-flex--ctr {
  -webkit-align-items: center;
  align-items: center;
}

// Horizontally aligns in the center when flex-direction: row;
// Aligns middle vertically when flex-direction: column
.va-flex--jctr {
  -webkit-justify-items: center;
  justify-items: center;
}

// Stretches all flexbox items to be the same height when
// flex-direction: row
.va-flex--stretch {
  -webkit-align-items: stretch;
  align-items: stretch;
}

.sticky-action-box--container {
  position: relative;
}

.sticky-action-box {
  background-color: $color-gray-lightest;
  padding: 1.5rem;
  z-index: 1;

  a {
    margin-right: 0;
  }

  .show-for-large-up & {
    position: absolute;
    right: 0;
    top: 30px;
    width: 22rem;
  }

  .hide-for-large-up & {
    width: calc(100% + 0.9375rem + 0.9375rem);
    margin-left: -0.9375rem;
  }

  #content & p,
  #content & h3 {
    padding: 0;
    margin: 0;
  }

  p.small {
    font-size: 1em;
  }
}

.react-conatiner {
  padding: 2em 0;
}

p.info-message {
  font-size: 1.5em;
}


//==================
// New .plain rewrite
//===================

.va-list--plain {
  list-style: none;
  padding-left: 0;
}

// Used for sidebar / aside style lists of links
.va-rellinks {
  margin-top: 0;

  li {
    padding: .8rem 0
  }
}

// Last updated

.last-updated {
  margin-top: 1.5em;
  border-top: 2px solid $color-gray-light;
  padding: 1em 0;
  p {
    font-size: 1em !important;
    color: $color-gray-dark !important;
  }
}


// ----------------------
// Fixes an overly-broad ul selector 
// ----------------------

.usa-sidenav-sub_list {
  padding-left: 0;
  list-style: none;
}<|MERGE_RESOLUTION|>--- conflicted
+++ resolved
@@ -333,67 +333,11 @@
   overflow: hidden;
 }
 
-<<<<<<< HEAD
-=======
-// TODO(css): Make these less specific.
-.popular-container {
-  background: $color-white;
-  padding: 0 1rem;
-
-  > h3 {
-    padding: 2.4rem 0;
-    text-align: center;
-  }
-
-  .va-flex {
-    justify-content: center;
-
-    @include media($medium-large-screen) {
-      margin: auto;
-    }
-
-    @include media-maxwidth($small-screen) {
-      display: block;
-    }
-  }
-
-  .va-h-ruled--a {
-    margin: 2.4rem 1.6rem 0;
-
-    @include media($medium-large-screen) {
-      max-width: 41%;
-      margin: 2.4rem auto;
-    }
-  }
-
-  .usa-button {
-    @include media($medium-screen) {
-      flex: 0 1 33%;
-      margin: 0;
-      &:nth-child(even) {
-        margin: 0 3rem;
-      }
-    }
-  }
-
-  .va-flex {
-    justify-content: space-between;
-    margin-left: .5rem;
-    margin-right: .5rem;
-
-    @include media-maxwidth($small-screen) {
-      display: block;
-    }
-  }
-}
-
->>>>>>> 524b6259
 .va-facloc-tagline {
   color: $color-white;
   font-family: $font-sans;
   margin: .5em 0 1em 0 !important;
 }
-
 
 // TODO(css): Remove .feature-list ul once it"s
 // refactored from the Markdown
