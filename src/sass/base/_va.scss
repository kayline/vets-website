--- conflicted
+++ resolved
@@ -240,17 +240,7 @@
 }
 
 .va-header-logosearch {
-<<<<<<< HEAD
-  padding: 1.6rem;
-
-  // Fixes overflow of content at < 320px viewports
-  @include media($xsmall-screen) {
-    display: flex;
-    align-items: center;
-  }
-=======
   padding: 1em 0.75em 0;
->>>>>>> 24daac38
 }
 
 .va-header-logo-wrapper {
