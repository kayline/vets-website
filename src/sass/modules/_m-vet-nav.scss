#vetnav {
  background-color: $color-primary-darkest;
  height: 100%;
  left: 0;
  position: absolute;
  width: 100%;
  z-index: 6;

  @include media($medium-large-screen) {
    position: static;
    width: auto;
  }
}

.vetnav-isopen {
  // Makes menu scrollable, without scrolling entire page.
  #content, .footer {
    position: fixed;
  }
}

#vetnav-menu {
  list-style: none;
  margin: 0;
  padding-left: 0;

  > li {
    margin-bottom: 6px;

    @include media($medium-large-screen) {
      margin-bottom: 0;
    }

    &:first-of-type {
      @include media($medium-large-screen) {
        display: none;
      }
    }
  }

  &::before {
    display: block;
    content: ' ';
    background: magenta;
  }

  ul {
    list-style: none;
    padding-left: 0;
  }

  .va-button-primary {
    border: 2px solid $color-white;
    color: $color-white;
    padding: 1rem;
    margin: .8rem 1.6rem;
    width: auto;
  
    &:visited {
      color: $color-white;
    }

    @include media($medium-large-screen) {
      border-color: transparent;
      display: inline-block;
    }
  }

  @include media($medium-large-screen) {
    display: flex;
    position: relative;
  }
}

#vetnav-controls {
  margin-top: -4rem;
  position: absolute;
  right: 1.6rem;
  width: 100px;

  svg {
    display: inline-block;
    height: 1.6rem;
<<<<<<< HEAD
    margin-right: .8rem;
    width: 1rem;
=======
    margin-right: .5rem;
    width: 1.6rem;
>>>>>>> 932599c6
    vertical-align: 0;
  }

  path { 
    fill: $color-white;
  }

  @include media($medium-large-screen) {
    display: none;
  }

}

[class^=vetnav-controller] {
  position: absolute;
  top: 0;
  left: 0;
  margin: 0;
  min-width: 100px;

  &[hidden] {
    display: none;
  }
}

@include media($medium-large-screen) {
  a.vetnav-level1 {
    border-bottom: 1px solid transparent;

    &:hover {
      background-color: $color-primary;
      border-bottom-color: $color-primary;
      transition: none;
    }
  }
}

.vetnav-level1 {
  -webkit-font-smoothing: antialiased;
  background-color: $color-primary-darker;
  background-position: right 3rem center;
  background-repeat: no-repeat;
  background-size: 1.3rem auto;
  border-radius: 0;
  border-top: 3px solid transparent;
  color: $color-white;
  cursor: pointer;
  display: block;
  font-weight: bold;
  line-height: 1;
  margin: 0;
  padding: 1.6rem;
  text-align: left;
  text-decoration: none;
  width: 100%;

  &:not([href]) {
    background-image: url(/img/minus-white.svg);
    @include media($medium-large-screen) {
      background-position: right 1.6rem center;      
      padding-right: 3.2rem;
    }
  }

  &[aria-expanded=true] {
    @include media($medium-large-screen) {
      color: $color-base;
      background-color: $color-white;
      background-image: url(/img/arrow-up.svg);
      border-top-color: $color-va-accent;
    }
  }

  &[aria-expanded=false] {
    background-image: url(/img/plus-white.svg);

    &:hover {
      background-color: $color-primary;
    }

    @include media($medium-large-screen) {
      background-image: url(/img/arrow-down-white.svg);
    }
  }
  
  @include media($medium-large-screen) {
     background-color: transparent;
     background-size: 1rem auto;
  }    

  &:active {
    color: inherit;
  }

  &:hover{
    text-decoration: none;
  }

  &:visited,
  &:active {
    color: inherit;
  }
}

.vetnav-level2 {
  background: $color-primary-darkest url(/img/arrow-right-white.svg) right 3rem center no-repeat;
  background-size: 1.4rem auto;
  border-radius: 0;
  display: block;
  font-weight: normal;
  margin: 0;
  padding: 1.6rem;
  text-align: left;
  width: 100%;

  @include media($medium-large-screen) {
    background: transparent url(/img/arrow-right.svg) right 1rem center no-repeat;
    border-color: transparent;
    border-style: solid;
    border-width: 1px 0;
    color: $color-primary;
    background-size: 1rem auto;
    margin-left: .8rem;
    padding: .8rem 0 .8rem 1.6rem;
    position: relative;
    width: 22.3rem;

    &:hover {
      background-color: transparent;
      border-bottom: 1px solid transparent;
      box-shadow: -3px 0 $color-va-accent;
      color: $color-primary;
      text-decoration: underline;
    }

    &[aria-expanded=true] {
      background-color: $color-gray-lightest;
      border-bottom-color: $color-gray-warm-light;
      border-top-color: $color-gray-warm-light;
      box-shadow: -3px 0 $color-va-accent;
      color: $color-gray-dark;
      font-weight: bold;
      text-decoration: inherit;
      position: relative;
      z-index: 2;

      &:focus {
        box-shadow: none;
      }
    }
  }

  &-heading {
    -webkit-font-smoothing: antialiased;
    font-size: 2rem;
    font-weight: bold;
    padding: .8rem 1.6rem;

    @include media($medium-large-screen) {
      display: none;
    }
  }
}

.vetnav-back {
  background: $color-primary-darker url(/img/arrow-left-white.svg) right 3rem center no-repeat;
  background-position: left 1rem center;
  background-size: 1.4rem auto;
  border-radius: 0;
  padding: 1.6rem 1.6rem 1.6rem 3rem;
  text-align: left;
  width: 100%;

  @include media($medium-large-screen) {
    display: none;
  }
}


.vetnav-panel {
  a {
    background-image: none;
    color: $color-white;
    display: block;
    padding: .8rem 1.6rem;
    text-decoration: none;

    @include media($medium-large-screen) {
      color: $color-link-default;

      &:hover {
        background: transparent;
        text-decoration: underline;
      }
    }
  }

  @include media($medium-large-screen) {
    box-shadow: 0 5px 9px -5px $color-base;
    background: $color-white;
    padding-bottom: 1.6rem;
    position: absolute;
  }
}

.vetnav-panel--submenu {
  &:not([hidden]) {
    background-color: $color-primary-darkest;
    box-shadow: none;
    position: absolute;
    width: 100%;
    top: 0;
    left: 0;
    height: 407px;

    @include media($medium-large-screen) {
      border-left: 1px solid $color-gray-warm-light;
      background-color: $color-gray-lightest;
      height: 100%;
      margin-left: 23rem;
      padding: .5rem 0 1.6rem;
      width: 31rem;
    }
  }
}

#login-root {
  position: absolute;
  right: 0;
  padding-top: .5rem;
  padding-right: 1.6rem;

  @include media($medium-large-screen) {
    align-self: flex-end;
    -webkit-flex: 1 1 30rem;
    flex: 1 1 30rem;
    padding-bottom: 1.6rem;
    padding-top: 0;
    position: static;
  }
}

@include media($medium-large-screen) {
  #vetnav-explore {
    height: 275px;
    padding-top: .8rem;
    width: 540px;
  }

  #vetnav-benefits {
    width: 276.47px;
  }
}<|MERGE_RESOLUTION|>--- conflicted
+++ resolved
@@ -81,13 +81,8 @@
   svg {
     display: inline-block;
     height: 1.6rem;
-<<<<<<< HEAD
     margin-right: .8rem;
     width: 1rem;
-=======
-    margin-right: .5rem;
-    width: 1.6rem;
->>>>>>> 932599c6
     vertical-align: 0;
   }
 
