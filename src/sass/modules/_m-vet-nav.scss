#vetnav {
  background-color: $color-primary-darkest;
  height: 100%;
  left: 0;
  position: absolute;
  width: 100%;
  z-index: 6;
<<<<<<< HEAD
=======

  .va-wip-message {
    padding: 0 1.6rem;
    white-space: normal;
  }
>>>>>>> edf0dcd2

  @include media($medium-large-screen) {
    position: static;
    width: auto;
  }
}

.vetnav-isopen {
  // Makes menu scrollable, without scrolling entire page.
  #content, .footer {
    position: fixed;
  }
}

#vetnav-menu {
  list-style: none;
  margin: 0;
  padding-left: 0;

  > li {
    margin-bottom: 6px;

    @include media($medium-large-screen) {
      margin-bottom: 0;
    }

    &:first-of-type {
      @include media($medium-large-screen) {
        display: none;
      }
    }
  }

  &::before {
    display: block;
    content: ' ';
    background: magenta;
  }

  ul {
    list-style: none;
    padding-left: 0;
  }

  .va-button-primary {
    border: 2px solid $color-white;
    color: $color-white;
    padding: 1rem;
    margin: .8rem 1.6rem;
    width: auto;

    &:visited {
      color: $color-white;
    }

    @include media($medium-large-screen) {
      border-color: transparent;
      display: inline-block;
    }
  }

  @include media($medium-large-screen) {
    display: flex;
    position: relative;
  }
}

#vetnav-controls {
  margin-top: -4rem;
  position: absolute;
  right: 1.6rem;
  width: 100px;

  svg {
    display: inline-block;
    height: 1.6rem;
    margin-right: .8rem;
    width: 1rem;
    vertical-align: 0;
  }

  path {
    fill: $color-white;
  }

  @include media($medium-large-screen) {
    display: none;
  }

}

[class^=vetnav-controller] {
  position: absolute;
  top: 0;
  left: 0;
  margin: 0;
  min-width: 100px;

  &[hidden] {
    display: none;
  }
}

@include media($medium-large-screen) {
  a.vetnav-level1 {
    border-bottom: 1px solid transparent;

    &:hover {
      background-color: $color-primary;
      border-bottom-color: $color-primary;
      transition: none;
    }
  }
}

.vetnav-level1 {
  -webkit-font-smoothing: antialiased;
  background-color: $color-primary-darker;
  background-position: right 3rem center;
  background-repeat: no-repeat;
  background-size: 1.3rem auto;
  border-radius: 0;
  border-top: 3px solid transparent;
  color: $color-white;
  cursor: pointer;
  display: block;
  font-weight: bold;
  line-height: 1;
  margin: 0;
  padding: 1.6rem;
  text-align: left;
  text-decoration: none;
  width: 100%;

  &:not([href]) {
    background-image: url(/img/minus-white.svg);
    @include media($medium-large-screen) {
      background-position: right 1.6rem center;
      padding-right: 3.2rem;
    }
  }

  &[aria-expanded=true] {
    @include media($medium-large-screen) {
      color: $color-base;
      background-color: $color-white;
      background-image: url(/img/arrow-up.svg);
      border-top-color: $color-va-accent;
    }
  }

  &[aria-expanded=false] {
    background-image: url(/img/plus-white.svg);

    &:hover {
      background-color: $color-primary;
    }

    @include media($medium-large-screen) {
      background-image: url(/img/arrow-down-white.svg);
    }
  }

  @include media($medium-large-screen) {
     background-color: transparent;
     background-size: 1rem auto;
  }

  &:active {
    color: inherit;
  }

  &:hover{
    text-decoration: none;
  }

  &:visited,
  &:active {
    color: inherit;
  }
}

.vetnav-level2 {
  background: $color-primary-darkest url(/img/arrow-right-white.svg) right 3rem center no-repeat;
  background-size: 1.4rem auto;
  border-radius: 0;
  display: block;
  font-weight: normal;
  margin: 0;
  padding: 1.6rem;
  text-align: left;
  width: 100%;

  @include media($medium-large-screen) {
    background: transparent url(/img/arrow-right.svg) right 1rem center no-repeat;
    border-color: transparent;
    border-style: solid;
    border-width: 1px 0;
    color: $color-link-default;
    background-size: 1rem auto;
    margin-left: .8rem;
    padding: .8rem 0 .8rem 1.6rem;
    position: relative;
    width: 22.3rem;

    &:hover {
      background-color: transparent;
      border-bottom: 1px solid transparent;
      box-shadow: -3px 0 $color-va-accent;
      color: $color-primary;
      text-decoration: underline;
    }

    &[aria-expanded=true] {
      background-color: $color-gray-lightest;
      border-bottom-color: $color-gray-warm-light;
      border-top-color: $color-gray-warm-light;
      box-shadow: -3px 0 $color-va-accent;
      color: $color-gray-dark;
      font-weight: bold;
      text-decoration: inherit;
      position: relative;
      z-index: 2;
    }
  }

  &-heading {
    -webkit-font-smoothing: antialiased;
    font-size: 2rem;
    font-weight: bold;
    padding: .8rem 1.6rem;

    @include media($medium-large-screen) {
      display: none;
    }
  }
}

.vetnav-back {
  background: $color-primary-darker url(/img/arrow-left-white.svg) right 3rem center no-repeat;
  background-position: left 1rem center;
  background-size: 1.4rem auto;
  border-radius: 0;
  padding: 1.6rem 1.6rem 1.6rem 3rem;
  text-align: left;
  width: 100%;

  @include media($medium-large-screen) {
    display: none;
  }
}


.vetnav-panel {
  a {
    background-image: none;
    color: $color-white;
    display: block;
    padding: .8rem 1.6rem;
    text-decoration: none;

    @include media($medium-large-screen) {
      color: $color-link-default;

      &:hover {
        background: transparent;
        text-decoration: underline;
      }
    }
  }

  @include media($medium-large-screen) {
    box-shadow: 0 5px 9px -5px $color-base;
    background: $color-white;
    padding-bottom: 1.6rem;
    position: absolute;
  }
}

.vetnav-panel--submenu {
  &:not([hidden]) {
    background-color: $color-primary-darkest;
    box-shadow: none;
    position: absolute;
    width: 100%;
    top: 0;
    left: 0;
    height: 420px;

    @include media($medium-large-screen) {
      border-left: 1px solid $color-gray-warm-light;
      background-color: $color-gray-lightest;
      height: 100%;
      margin-left: 23rem;
      padding: .5rem 0 1.6rem;
      width: 31rem;
    }
  }
}

#login-root {
  position: absolute;
  right: 0;
  padding-top: .5rem;
  padding-right: 1.6rem;

  @include media($medium-large-screen) {
    align-self: flex-end;
    -webkit-flex: 1 1 30rem;
    flex: 1 1 30rem;
    padding-bottom: 1.6rem;
    padding-top: 0;
    position: static;
  }
}

@include media($medium-large-screen) {
  #vetnav-explore {
    height: 275px;
    padding-top: .8rem;
    width: 540px;
  }

  #vetnav-benefits {
    width: 276.47px;
  }
}<|MERGE_RESOLUTION|>--- conflicted
+++ resolved
@@ -5,14 +5,11 @@
   position: absolute;
   width: 100%;
   z-index: 6;
-<<<<<<< HEAD
-=======
 
   .va-wip-message {
     padding: 0 1.6rem;
     white-space: normal;
   }
->>>>>>> edf0dcd2
 
   @include media($medium-large-screen) {
     position: static;
