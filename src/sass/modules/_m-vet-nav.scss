body.va-pos-fixed {
  width: 100%;  
  height: 100%;
}

#vetnav {
  background-color: $color-primary-darkest;
  height: 100%;
  left: 0;
<<<<<<< HEAD
  margin-top: .8rem;
  overflow-y: scroll;
=======
>>>>>>> 913bcb8d
  position: absolute;
  padding-top: .8rem;
  width: 100%;
  z-index: 6;

  .va-wip-message {
    padding: 0 1.6rem;
    white-space: normal;
  }

  @include media($medium-large-screen) {
    position: static;
    width: auto;
  }
}

.vetnav-isopen {
  // Makes menu scrollable, without scrolling entire page.
  #content, .footer {
    position: fixed;
  }
}

#vetnav-menu {
  min-height: 600px;
  list-style: none;
  margin: 0;
  overflow-y: scroll;
  padding-left: 0;

  @include media($medium-large-screen) {
    display: flex;
    height: auto;
    overflow-y: visible;
    position: relative;
  }

  > li {
    margin-bottom: 6px;

    @include media($medium-large-screen) {
      margin-bottom: 0;
    }

    &:first-of-type {
      @include media($medium-large-screen) {
        display: none;
      }
    }
  }

  &::before {
    display: block;
    content: ' ';
    background: magenta;
  }

  ul {
    list-style: none;
    padding-left: 0;
  }

  .va-button-primary {
    border: 2px solid $color-white;
    color: $color-white;
    padding: 1rem;
    margin: .8rem 1.6rem;
    width: auto;

    &:visited {
      color: $color-white;
    }

    @include media($medium-large-screen) {
      border-color: transparent;
      display: inline-block;
    }
  }

  
}

#vetnav-controls {
  margin-top: -4rem;
  position: absolute;
  right: 1.6rem;
  width: 100px;

  svg {
    display: inline-block;
    height: 1.6rem;
    margin-right: .8rem;
    width: 1rem;
    vertical-align: 0;
  }

  path {
    fill: $color-white;
  }

  @include media($medium-large-screen) {
    display: none;
  }

}

[class^=vetnav-controller] {
  position: absolute;
  top: 0;
  left: 0;
  margin: 0;
  min-width: 100px;

  &[hidden] {
    display: none;
  }
}

@include media($medium-large-screen) {
  a.vetnav-level1 {
    border-bottom: 1px solid transparent;

    &:hover {
      background-color: $color-primary;
      border-bottom-color: $color-primary;
      transition: none;
    }
  }
}

.vetnav-level1 {
  -webkit-font-smoothing: antialiased;
  background-color: $color-primary-darker;
  background-position: right 3rem center;
  background-repeat: no-repeat;
  background-size: 1.3rem auto;
  border-radius: 0;
  border-top: 3px solid transparent;
  color: $color-white;
  cursor: pointer;
  display: block;
  font-weight: bold;
  line-height: 1;
  margin: 0;
  padding: 1.6rem;
  text-align: left;
  text-decoration: none;
  width: 100%;

  &:not([href]) {
    background-image: url(/img/minus-white.svg);
    @include media($medium-large-screen) {
      background-position: right 1.6rem center;
      padding-right: 3.2rem;
    }
  }

  &[aria-expanded=true] {
    @include media($medium-large-screen) {
      color: $color-base;
      background-color: $color-white;
      background-image: url(/img/arrow-up.svg);
      border-top-color: $color-va-accent;
    }
  }

  &[aria-expanded=false] {
    background-image: url(/img/plus-white.svg);

    &:hover {
      background-color: $color-primary;
    }

    @include media($medium-large-screen) {
      background-image: url(/img/arrow-down-white.svg);
    }
  }

  @include media($medium-large-screen) {
     background-color: transparent;
     background-size: 1rem auto;
  }

  &:active {
    color: inherit;
  }

  &:hover{
    text-decoration: none;
  }

  &:visited,
  &:active {
    color: inherit;
  }
}

.vetnav-level2 {
  background: $color-primary-darkest url(/img/arrow-right-white.svg) right 3rem center no-repeat;
  background-size: 1.4rem auto;
  border-radius: 0;
  display: block;
  font-weight: normal;
  margin: 0;
  padding: 1.6rem;
  text-align: left;
  width: 100%;

  @include media($medium-large-screen) {
    background: transparent url(/img/arrow-right.svg) right 1rem center no-repeat;
    border-color: transparent;
    border-style: solid;
    border-width: 1px 0;
    color: $color-link-default;
    background-size: 1rem auto;
    margin-left: .8rem;
    padding: .8rem 0 .8rem 1.6rem;
    position: relative;
    width: 22.3rem;

    &:hover {
      background-color: transparent;
      border-bottom: 1px solid transparent;
      box-shadow: -3px 0 $color-va-accent;
      color: $color-primary;
      text-decoration: underline;
    }

    &[aria-expanded=true] {
      background-color: $color-gray-lightest;
      border-bottom-color: $color-gray-warm-light;
      border-top-color: $color-gray-warm-light;
      box-shadow: -3px 0 $color-va-accent;
      color: $color-gray-dark;
      font-weight: bold;
      text-decoration: inherit;
      position: relative;
      z-index: 2;
    }
  }

  &-heading {
    -webkit-font-smoothing: antialiased;
    font-size: 2rem;
    font-weight: bold;
    padding: .8rem 1.6rem;

    @include media($medium-large-screen) {
      display: none;
    }
  }
}

.vetnav-back {
  background: $color-primary-darker url(/img/arrow-left-white.svg) right 3rem center no-repeat;
  background-position: left 1rem center;
  background-size: 1.4rem auto;
  border-radius: 0;
  padding: 1.6rem 1.6rem 1.6rem 3rem;
  text-align: left;
  width: 100%;

  @include media($medium-large-screen) {
    display: none;
  }
}


.vetnav-panel {
  a {
    background-image: none;
    color: $color-white;
    display: block;
    padding: .8rem 1.6rem;
    text-decoration: none;

    @include media($medium-large-screen) {
      color: $color-link-default;

      &:hover {
        background: transparent;
        text-decoration: underline;
      }
    }
  }

  @include media($medium-large-screen) {
    box-shadow: 0 5px 9px -5px $color-base;
    background: $color-white;
    padding-bottom: 1.6rem;
    position: absolute;
  }
}

.vetnav-panel--submenu {
  &:not([hidden]) {
    background-color: $color-primary-darkest;
    box-shadow: none;
    position: absolute;
    width: 100%;
    top: 0;
    left: 0;
    height: 420px;

    @include media($medium-large-screen) {
      border-left: 1px solid $color-gray-warm-light;
      background-color: $color-gray-lightest;
      height: 100%;
      margin-left: 23rem;
      padding: .5rem 0 1.6rem;
      width: 31rem;
    }
  }
}

#login-root {
  position: absolute;
  right: 0;
  padding-top: .5rem;
  padding-right: 1.6rem;

  @include media($medium-large-screen) {
    align-self: flex-end;
    -webkit-flex: 1 1 30rem;
    flex: 1 1 30rem;
    padding-bottom: 1.6rem;
    padding-top: 0;
    position: static;
  }
}

@include media($medium-large-screen) {
  #vetnav-explore {
    height: 275px;
    padding-top: .8rem;
    width: 540px;
  }

  #vetnav-benefits {
    width: 276.47px;
  }
}<|MERGE_RESOLUTION|>--- conflicted
+++ resolved
@@ -7,11 +7,8 @@
   background-color: $color-primary-darkest;
   height: 100%;
   left: 0;
-<<<<<<< HEAD
   margin-top: .8rem;
   overflow-y: scroll;
-=======
->>>>>>> 913bcb8d
   position: absolute;
   padding-top: .8rem;
   width: 100%;
@@ -36,7 +33,7 @@
 }
 
 #vetnav-menu {
-  min-height: 600px;
+  height: 600px;
   list-style: none;
   margin: 0;
   overflow-y: scroll;
