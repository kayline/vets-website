--- conflicted
+++ resolved
@@ -218,12 +218,9 @@
       width: 74.41059%;
     }
   }
-<<<<<<< HEAD
-=======
 }
 
 // Ensure the info icon is centered in boxes with only one line of text
 .usa-alert-info {
   min-height: 74px;
->>>>>>> 0e79a96e
 }