# vets.gov - beta [![Build Status](https://dev.vets.gov/jenkins/buildStatus/icon?job=testing/vets-website/master)](http://jenkins.vetsgov-internal/job/department-of-veterans-affairs/job/vets-website/job/master/) [![Test Coverage](https://codeclimate.com/github/department-of-veterans-affairs/vets-website/badges/coverage.svg)](https://codeclimate.com/github/department-of-veterans-affairs/vets-website/coverage)

## What is this?

This is the combined frontend repository for www.vets.gov. With this repository, it is possible to
build all of the client-side (ie, anything that gets downloaded to the browser) code for
www.vets.gov with the exception of some high sensitivity endpoints that require server side
interaction such as login.

As it is client side there are no secrets in this repository since, well, public secrets aren't
very secret.

## I want to...

| I want to... | Then you should... |
| ------------ | ------------------ |
| clone the site and install dependencies | `git clone https://github.com/department-of-veterans-affairs/vets-website.git` followed by `cd vets-website`, then follow the instructions below to install node, npm and yarn if needed. Finally, run `yarn install` to fetch all the dependencies. Run `yarn install` anytime `package.json` changes. |
| deploy the site | merge to master for `dev.vets.gov` and `staging.vets.gov`. Merge to production for `www.vets.gov`. Jenkins will do the deploy on the post merge build. Submit a trivial change to force a re-deploy. |
| update static content that is already on the site. | Find the corresponding file in `content/pages`. Make your edit. Send a PR. |
| add new static content to the site. | Create new files at the right location in `content/pages`. Send a PR. |
| build the site with dev features enabled. | `npm run build` |
| build the production site (dev features disabled). | `npm run build -- --buildtype production` Note the extra `--` is required otherwise npm eats the buildtype argument instead of passing it on. |
| build the site with optimizitons (minification, chunking etc) on. | Set `NODE_ENV=production` before running build. |
| reset local environment (clean out node modules and runs npm install) | `npm run reset:env` |
| run the site for local development with automatic rebuilding of Javascript and sass | `npm run watch` then visit `http://localhost:3001/`. You may also set `buildtype` and `NODE_ENV` though setting `NODE_ENV` to production will make incremental builds slow. |
| run the site for local development with automatic rebuilding of code and styles for specific apps | `npm run watch -- --entry disability-benefits,no-react`. Valid application names are in `config/webpack.config.js` |
| run the site for local development with automatic rebuilding of code and styles for static content | `npm run watch:static`. This is equivalent to running `npm run watch -- --entry no-react` |
| run the site so that devices on your local network can access it  | `npm run watch -- --host 0.0.0.0`. Note that we use CORS to limit what hosts can access different APIs, so accessing with a `192.168.x.x` address may run into problems |
| run all tests | `npm run test` |
| run only unit tests | `npm run test:unit` |
| run only unit tests for a subset of tests | `BABEL_ENV=test ./node_modules/.bin/mocha path/to/my/test.unit.spec.jsx` <br> or <br> `BABEL_ENV=test ./node_modules/.bin/mocha --recursive 'path/to/my/**/*.unit.spec.js?(x)'` |
| run only e2e tests | `npm run test:e2e` |
| run only e2e tests for a subset of tests | `npm run test:e2e -- test/edu-benefits/1995/*.e2e.spec.js` (provide file paths) |
| run all linters | `npm run lint` |
| run only javascript linter | `npm run lint:js` |
| run only sass linter | `npm run lint:sass` |
| run automated accessibility tests | `npm run build && npm run test:accessibility` |
| test for broken links | Build the site. Broken Link Checking is done via a Metalsmith plugin during build. Note that it only runs on *build* not watch. |
| add new npm modules | `yarn add my-module --dev`. There are no non-dev modules here. |
| get the latest json schema | `yarn remove vets-json-schema; yarn add https://github.com/department-of-veterans-affairs/vets-json-schema.git#{latest commit hash}` |
| check test coverage | `npm run test:coverage` |

## Directory structure

| Directory | Description |
| ----------| ------------|
| assets | Static assets such as images or fonts. These may get some optimization-style processing done on them, but in general files here are expected to show up directly in the output.  |
| build | Output of the site build. A subdirectory is generated per `buildtype` so `--buildtype=development` appears in `build/development`. This directory is suitable for synchronizing into S3 for deployment |
| config | Contains config files for the site. |
| content/pages | Static content for the site. If a file is added here, it will appear on the website by default. |
| content/layouts | Collection of layouts that can be used by content/pages. Must be html. No Markdown. |
| content/includes | Collection of HTML fragments shared between layouts. Must be html. No Markdown. |
| logs | Directory for log output from build tools. Currently only used by nightwatch and selenium for end-to-end testing. |
| node\_modules | install location of npm modules. Managed by npm. |
| old | Directories from the original Jekyll site that still need to be examined for possibly useful content before being deleted. |
| script | Scripts for building the repostiory. The most commonly used script is `build.js` which runs Metalsmith |
| src | Any source files that require compilation. This is all our Javascript and Sass currently. |
| test | Tests for files inside `src`.  The directory structure of `test` should mirror that of `src`. |

### Where are the Javascript and Sass `vendor` or `libs` directories?

There are none!!

All third-party styles and javascript are handled via npm using package.json. This allows
strong versioning of third-party libraries and makes it impossible for developers to
accidentally modify copies of upstream.

### Requirements

<<<<<<< HEAD
The requirements for running this application are Node.js 6.11.1, npm 3.8.9, and yarn 0.21.3
=======
The requirements for running this application are Node.js 4.4.7, npm 3.8.9, and yarn 0.27.5
>>>>>>> 2eaa335c

Node.js's version is managed using nvm. Please follow the installation instructions on `nvm`
to ensure you are using the same version of node as others.
You should use Node Version Manager (nvm) to manage the versions of node.js on your local machine.
To install please visit: https://github.com/creationix/nvm
_If you are on a mac and use [homebrew](http://brew.sh/), you can install nvm by typing: brew update && brew install nvm_

Once you have nvm installed you should now install node.js version 6.11.1 by running:

```bash
nvm install 6.11.1
```

Once you have node.js 6.11.1 you should set as the default version for nvm, you do that by running:

```bash
nvm alias default 6.11.1
```

And Yarn by running:
```bash
npm i -g yarn@0.21.3
```
### Verify your local requirements are set

```bash
node --version // 6.11.1
yarn --version // 0.21.3
```


## How it all works
### Build
The build is abstracted by the command `npm run build` which really just exectues
`scripts/build.js` --  a simple Javscript program that configures Metalscript and Webpack
based on things in `config/`, commandline flags, and the `NODE_ENV` environment variable.

*WARNING: `--buildtype` and `NODE_ENV` are unrelated!*

`--buildtype` changes what constants are defined which enables/disables features from the code.

`NODE_ENV` changes the optimizations applies such as disabling React PropType checks and
enabling minification + javascript chunking.

(Note: The `NODE_ENV` env variable dependency is a questionable design choice. It should

#### Metalsmith -- Static content builds and top-level file watching.
The `build.js` script relies on [Metalsmith's Javascript
API](https://github.com/metalsmith/metalsmith#api) as the main build script. Metalscript,
at the core, is just a file watcher that runs a set of files through chain of plugins.
Using the Javascript API for Metalscript allows removal of tools like Grunt while also
enabling faster incremental builds because Metalsmith and Webpack can stay in memory.

Metalsmith's behavior is entirely defined by the plugins added, their configuration, and
their ordering.

The primary responsibility of Metalsmith is to process all the pages in `content/` and
static assets under `assets/` to produce output in `build/`.

With the exception of files under `build/${BUILDTYPE}/generated/` that are handled by webpack,
everything else is directly generated by metalsmith-plugins.

Refer to the (thorough) comments inside `build.js` for specifics.

#### Webpack -- Javascript and Sass processing. Outputs `build/generated`
Metalsmith invokes Webpack or [Webpack Dev
Server](https://webpack.github.io/docs/webpack-dev-server.html) depending of it is in
build or watch mode.

Webpack's configuration is stored in `config/webpack.config.js` and declares a set of
loaders which are Webpack's version of plugins. The loaders are used to compile ES2015
to ES5 via Babel, and to process the sass into CSS.

Webpack is configured to handle multiple different entrypoints (see `entry`
in `webpack.config.js`). In general, there should be one entrypoint
`non-react.entry.js` used by most of the static content pages. Each react app
should have their own entrypoint.

Sass and styles are loaded *via Javascript*. Each entrypoint `require()` an appropriate
top-level sass file which the imports the rest of the css dependency tree as needed.
Webpack then generates a separate css bundle for each of these entrypoints allowing
the site to have app-specific css.

### Watch mode
File watching and incremental building is important for developer efficiency, but it's
more complicated because, to be fast, each tool needs to keep its state between runs.
This is actually the driving reason NOT to use grunt or gulp because, fundametnally,
both those task runners would expect to restart either metalsmith or webpack on
file changes.

In our setup, we use the `metalsmith-watch` plugin as well as the
`metalsmith-webpack-dev-server` plugin to do file watching based on the separation of
duties listed earlier. The Webpack Dev Server also serves as the actual web server
endpoint that handles HTTP requests.

When a file chagnes in `content/\*` or `asset/\*`, whether and how it gets rebuilt
is dependent on the `metalsmith-watch` configuration.

If a 404 is incorrectly handled, that's a configuration problem with Webpack Dev Server.

Similarly, everything in `src/\*` is dependent on the webpack configuration.

Quirks:
  * metalsmith-watch cannot do broken link detection during incrementals.
  * Webpack Dev Server uses an in-memory filesystem so nothing shows up in `build/${}/generated`
  * Visit `http://localhost:3001/webpack-dev-server` (no trailing slash!) to see the contents of generated files.

Overall, this runs pretty well.

In a future TODO, hooking ESlint and Sass lint into metalsmith or webpack dev
server would allow them to execute during incremental builds as well.


### Unit Test -- Mocha
All unittests re under `test/\*` and are named with the suffix `.unit.spec.js`.

Unittests are done via `mocha` with the `chai` assertion library run directly via
the mocha test runner without going through karma or PhantomJS. This means they
run very fast.

Unfortunately, it also means there is no true `window` or `document` provided which
breaks `ReactTestUtils`'s simulate calls. To rememdy, a fake `window` and
`document` are provided using `jsdom` and bootstrapped in `test/util/mocha-setup.js`
which is required via `test/mocha.opts`.

With this, most everything (except code that accesses HTML5 `dataset`) is testable
without the overhead of starting a browser.

The `mocha-setup.js` file can be thought of as the init script for mocha tests.

Note that because mocha is running the test files directly, it needs to use
`babel-register` (see `compilers` option in `mocha.opts`) to execute babel on
the unittests. This is why babel configuration is kept in `.babelrc`, so it can
be shared between build and test.

### End-to-end Test -- nightwatch

All end-to-end tests are under `test/\*` and are named with the suffix `.e2e.spec.js`.

Nightwatch is being used for browser-based testing. On the default configuration,
PhantomJS is used as the default browser for faster testing and to prevent
nightwatch from interfering with the developer's UI.

Nightwatch is a wrapper on Selenium. It is configured in `config/nightwatch.js`.
To run a nightwatch test, 3 things need to execute:

  1. A webserver with our site
  2. The selenium server (which will spawn browsers like PhanomJS)
  3. The nightwatch client that talks to the Selenium server

End-to-end tests do not need to be restricted exclusively to selenium style tests
(eg, navigate to this url, click this button, etc). At its core, it just a system
for starting up and controlling web browser.  For mocha tests that we want to
run on real browser, either because the tests is exercising browser quirks or because
the test requries features that jsdom does not provide, putting them into a
`e2e.spec.js` file is completely valid and good.

TODO(awong): Figure out sauce labs integrations. Not all e2e tests should always be
run on all browsers. That's wasteful. How do we determine what should be run on
multiple browsers as opposed to on PhantomJS in Jenkins?

#### E2E Troubleshooting
Try running your `selenium` server manually:
```
$ java -jar <path to GitHub>/vets-website/node_modules/selenium-server/lib/runner/selenium-server-standalone-3.1.0.jar
```
and you should see:
```
04:35:15.862 INFO - Selenium Server is up and running
```
* Selenium requires **Java 8** to run

### Automated Accessibility Testing -- aXe

The automated accessibility tests are contained within the `test/accessibility`
directory. All URLs from the generated sitemap are scanned with aXe
rules for 508 compliance.

Automated accessibility tests are run by Jenkins on PRs for the production build
type.

### Continuous Integration
Continuous integration and deployment is done via
[Jenkins CI](http://jenkins.vetsgov-internal/). All of the configuration
is stored in `Jenkinsfile`. The build runs within docker, which is configured
with the `Dockerfile`. You can run this container locally to debug any failed
builds:

```
  docker build -t vets-website:local .
  docker run -it --rm vets-website:local /bin/bash
  cd /application && npm run build && npm run test
```

Builds are triggered for PRs for all build types. The special branch name
`content/wip/.*`, will fail by default and not run any builds. This is to allow
rapid iteration on WIP content team work before builds are tested.

Tests are run over the production buildtype for all PRs. Tests should not
be tied to the build type. Instead, define a feature flag variable and
test both the enabled and disabled states. While a build type will either enable
or disable the feature in the UI, the tests will still run the feature's code
path despite the environment. This ensures that your component will function in
all builds regardless of the build type. The important distinction is that your
feature is still active within the code base, but the UI is either enabled or
disabled by the feature flag.

To enable or disable the feature in a specific build type, toggle the feature
in `test/util/mocha-setup.js` and `config/webpack.config.js`. See
[`SampleFeature`](src/js/common/components/SampleFeature.jsx) and the associated `__SAMPLE_FEATURE__` env variables for an
example implementation.

### Supported Browsers
| Browser | Minimum version  | Note |
|---------|------------------| ---- | 
| Internet Explorer | 11 |
| Microsoft Edge    | 13 |
| Safari / iOS Safari |  9 |
| Chrome / Android Web view | 44 | _Latest version with >0.5% of traffic_ |
| Firefox           | 52 | _Latest version with >0.5% of traffic_ |

## More documentation

- Content
  - [Why Is My Build Breaking?](docs/WhyIsMyBuildBreaking.md)*
  - [How Search Works](docs/HowSearchWorks.md)*
  - [Design Rationale and History](docs/DesignRationaleAndHistory.md)
  - [Website Toolchain](docs/WebsiteToolchain.md)
  - [How to Deploy](docs/HowToDeploy.md)

- React JSON Schemaform
  - [Schemaform Walkthrough](docs/schemaform/walkthrough.md)
  - [Form Config](docs/schemaform/form-config.md)

##### *Verify if these are still relevant.
<|MERGE_RESOLUTION|>--- conflicted
+++ resolved
@@ -67,11 +67,9 @@
 
 ### Requirements
 
-<<<<<<< HEAD
-The requirements for running this application are Node.js 6.11.1, npm 3.8.9, and yarn 0.21.3
-=======
-The requirements for running this application are Node.js 4.4.7, npm 3.8.9, and yarn 0.27.5
->>>>>>> 2eaa335c
+
+The requirements for running this application are Node.js 6.11.1 and yarn 0.27.5
+
 
 Node.js's version is managed using nvm. Please follow the installation instructions on `nvm`
 to ensure you are using the same version of node as others.
@@ -93,13 +91,13 @@
 
 And Yarn by running:
 ```bash
-npm i -g yarn@0.21.3
+npm i -g yarn@0.27.5
 ```
 ### Verify your local requirements are set
 
 ```bash
 node --version // 6.11.1
-yarn --version // 0.21.3
+yarn --version // 0.27.5
 ```
 
 
